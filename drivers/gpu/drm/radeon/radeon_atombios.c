/*
 * Copyright 2007-8 Advanced Micro Devices, Inc.
 * Copyright 2008 Red Hat Inc.
 *
 * Permission is hereby granted, free of charge, to any person obtaining a
 * copy of this software and associated documentation files (the "Software"),
 * to deal in the Software without restriction, including without limitation
 * the rights to use, copy, modify, merge, publish, distribute, sublicense,
 * and/or sell copies of the Software, and to permit persons to whom the
 * Software is furnished to do so, subject to the following conditions:
 *
 * The above copyright notice and this permission notice shall be included in
 * all copies or substantial portions of the Software.
 *
 * THE SOFTWARE IS PROVIDED "AS IS", WITHOUT WARRANTY OF ANY KIND, EXPRESS OR
 * IMPLIED, INCLUDING BUT NOT LIMITED TO THE WARRANTIES OF MERCHANTABILITY,
 * FITNESS FOR A PARTICULAR PURPOSE AND NONINFRINGEMENT.  IN NO EVENT SHALL
 * THE COPYRIGHT HOLDER(S) OR AUTHOR(S) BE LIABLE FOR ANY CLAIM, DAMAGES OR
 * OTHER LIABILITY, WHETHER IN AN ACTION OF CONTRACT, TORT OR OTHERWISE,
 * ARISING FROM, OUT OF OR IN CONNECTION WITH THE SOFTWARE OR THE USE OR
 * OTHER DEALINGS IN THE SOFTWARE.
 *
 * Authors: Dave Airlie
 *          Alex Deucher
 */
#include "drmP.h"
#include "radeon_drm.h"
#include "radeon.h"

#include "atom.h"
#include "atom-bits.h"

/* from radeon_encoder.c */
extern uint32_t
radeon_get_encoder_id(struct drm_device *dev, uint32_t supported_device,
		      uint8_t dac);
extern void radeon_link_encoder_connector(struct drm_device *dev);
extern void
radeon_add_atom_encoder(struct drm_device *dev, uint32_t encoder_id,
			uint32_t supported_device);

/* from radeon_connector.c */
extern void
radeon_add_atom_connector(struct drm_device *dev,
			  uint32_t connector_id,
			  uint32_t supported_device,
			  int connector_type,
			  struct radeon_i2c_bus_rec *i2c_bus,
			  bool linkb, uint32_t igp_lane_info,
<<<<<<< HEAD
			  uint16_t connector_object_id);
=======
			  uint16_t connector_object_id,
			  struct radeon_hpd *hpd);
>>>>>>> d4877cf2

/* from radeon_legacy_encoder.c */
extern void
radeon_add_legacy_encoder(struct drm_device *dev, uint32_t encoder_id,
			  uint32_t supported_device);

union atom_supported_devices {
	struct _ATOM_SUPPORTED_DEVICES_INFO info;
	struct _ATOM_SUPPORTED_DEVICES_INFO_2 info_2;
	struct _ATOM_SUPPORTED_DEVICES_INFO_2d1 info_2d1;
};

static inline struct radeon_i2c_bus_rec radeon_lookup_i2c_gpio(struct radeon_device *rdev,
							       uint8_t id)
{
	struct atom_context *ctx = rdev->mode_info.atom_context;
	ATOM_GPIO_I2C_ASSIGMENT *gpio;
	struct radeon_i2c_bus_rec i2c;
	int index = GetIndexIntoMasterTable(DATA, GPIO_I2C_Info);
	struct _ATOM_GPIO_I2C_INFO *i2c_info;
	uint16_t data_offset;

	memset(&i2c, 0, sizeof(struct radeon_i2c_bus_rec));
	i2c.valid = false;

	atom_parse_data_header(ctx, index, NULL, NULL, NULL, &data_offset);

	i2c_info = (struct _ATOM_GPIO_I2C_INFO *)(ctx->bios + data_offset);

<<<<<<< HEAD
	gpio = i2c_info->asGPIO_Info[id];

	i2c.mask_clk_reg = le16_to_cpu(gpio.usClkMaskRegisterIndex) * 4;
	i2c.mask_data_reg = le16_to_cpu(gpio.usDataMaskRegisterIndex) * 4;
	i2c.en_clk_reg = le16_to_cpu(gpio.usClkEnRegisterIndex) * 4;
	i2c.en_data_reg = le16_to_cpu(gpio.usDataEnRegisterIndex) * 4;
	i2c.y_clk_reg = le16_to_cpu(gpio.usClkY_RegisterIndex) * 4;
	i2c.y_data_reg = le16_to_cpu(gpio.usDataY_RegisterIndex) * 4;
	i2c.a_clk_reg = le16_to_cpu(gpio.usClkA_RegisterIndex) * 4;
	i2c.a_data_reg = le16_to_cpu(gpio.usDataA_RegisterIndex) * 4;
	i2c.mask_clk_mask = (1 << gpio.ucClkMaskShift);
	i2c.mask_data_mask = (1 << gpio.ucDataMaskShift);
	i2c.en_clk_mask = (1 << gpio.ucClkEnShift);
	i2c.en_data_mask = (1 << gpio.ucDataEnShift);
	i2c.y_clk_mask = (1 << gpio.ucClkY_Shift);
	i2c.y_data_mask = (1 << gpio.ucDataY_Shift);
	i2c.a_clk_mask = (1 << gpio.ucClkA_Shift);
	i2c.a_data_mask = (1 << gpio.ucDataA_Shift);
=======
	gpio = &i2c_info->asGPIO_Info[id];

	i2c.mask_clk_reg = le16_to_cpu(gpio->usClkMaskRegisterIndex) * 4;
	i2c.mask_data_reg = le16_to_cpu(gpio->usDataMaskRegisterIndex) * 4;
	i2c.en_clk_reg = le16_to_cpu(gpio->usClkEnRegisterIndex) * 4;
	i2c.en_data_reg = le16_to_cpu(gpio->usDataEnRegisterIndex) * 4;
	i2c.y_clk_reg = le16_to_cpu(gpio->usClkY_RegisterIndex) * 4;
	i2c.y_data_reg = le16_to_cpu(gpio->usDataY_RegisterIndex) * 4;
	i2c.a_clk_reg = le16_to_cpu(gpio->usClkA_RegisterIndex) * 4;
	i2c.a_data_reg = le16_to_cpu(gpio->usDataA_RegisterIndex) * 4;
	i2c.mask_clk_mask = (1 << gpio->ucClkMaskShift);
	i2c.mask_data_mask = (1 << gpio->ucDataMaskShift);
	i2c.en_clk_mask = (1 << gpio->ucClkEnShift);
	i2c.en_data_mask = (1 << gpio->ucDataEnShift);
	i2c.y_clk_mask = (1 << gpio->ucClkY_Shift);
	i2c.y_data_mask = (1 << gpio->ucDataY_Shift);
	i2c.a_clk_mask = (1 << gpio->ucClkA_Shift);
	i2c.a_data_mask = (1 << gpio->ucDataA_Shift);

	if (gpio->sucI2cId.sbfAccess.bfHW_Capable)
		i2c.hw_capable = true;
	else
		i2c.hw_capable = false;

	if (gpio->sucI2cId.ucAccess == 0xa0)
		i2c.mm_i2c = true;
	else
		i2c.mm_i2c = false;

	i2c.i2c_id = gpio->sucI2cId.ucAccess;

>>>>>>> d4877cf2
	i2c.valid = true;

	return i2c;
}

static inline struct radeon_gpio_rec radeon_lookup_gpio(struct radeon_device *rdev,
							u8 id)
{
	struct atom_context *ctx = rdev->mode_info.atom_context;
	struct radeon_gpio_rec gpio;
	int index = GetIndexIntoMasterTable(DATA, GPIO_Pin_LUT);
	struct _ATOM_GPIO_PIN_LUT *gpio_info;
	ATOM_GPIO_PIN_ASSIGNMENT *pin;
	u16 data_offset, size;
	int i, num_indices;

	memset(&gpio, 0, sizeof(struct radeon_gpio_rec));
	gpio.valid = false;

	atom_parse_data_header(ctx, index, &size, NULL, NULL, &data_offset);

	gpio_info = (struct _ATOM_GPIO_PIN_LUT *)(ctx->bios + data_offset);

	num_indices = (size - sizeof(ATOM_COMMON_TABLE_HEADER)) / sizeof(ATOM_GPIO_PIN_ASSIGNMENT);

	for (i = 0; i < num_indices; i++) {
		pin = &gpio_info->asGPIO_Pin[i];
		if (id == pin->ucGPIO_ID) {
			gpio.id = pin->ucGPIO_ID;
			gpio.reg = pin->usGpioPin_AIndex * 4;
			gpio.mask = (1 << pin->ucGpioPinBitShift);
			gpio.valid = true;
			break;
		}
	}

	return gpio;
}

static struct radeon_hpd radeon_atom_get_hpd_info_from_gpio(struct radeon_device *rdev,
							    struct radeon_gpio_rec *gpio)
{
	struct radeon_hpd hpd;
	hpd.gpio = *gpio;
	if (gpio->reg == AVIVO_DC_GPIO_HPD_A) {
		switch(gpio->mask) {
		case (1 << 0):
			hpd.hpd = RADEON_HPD_1;
			break;
		case (1 << 8):
			hpd.hpd = RADEON_HPD_2;
			break;
		case (1 << 16):
			hpd.hpd = RADEON_HPD_3;
			break;
		case (1 << 24):
			hpd.hpd = RADEON_HPD_4;
			break;
		case (1 << 26):
			hpd.hpd = RADEON_HPD_5;
			break;
		case (1 << 28):
			hpd.hpd = RADEON_HPD_6;
			break;
		default:
			hpd.hpd = RADEON_HPD_NONE;
			break;
		}
	} else
		hpd.hpd = RADEON_HPD_NONE;
	return hpd;
}

static bool radeon_atom_apply_quirks(struct drm_device *dev,
				     uint32_t supported_device,
				     int *connector_type,
				     struct radeon_i2c_bus_rec *i2c_bus,
				     uint16_t *line_mux,
				     struct radeon_hpd *hpd)
{

	/* Asus M2A-VM HDMI board lists the DVI port as HDMI */
	if ((dev->pdev->device == 0x791e) &&
	    (dev->pdev->subsystem_vendor == 0x1043) &&
	    (dev->pdev->subsystem_device == 0x826d)) {
		if ((*connector_type == DRM_MODE_CONNECTOR_HDMIA) &&
		    (supported_device == ATOM_DEVICE_DFP3_SUPPORT))
			*connector_type = DRM_MODE_CONNECTOR_DVID;
	}

	/* a-bit f-i90hd - ciaranm on #radeonhd - this board has no DVI */
	if ((dev->pdev->device == 0x7941) &&
	    (dev->pdev->subsystem_vendor == 0x147b) &&
	    (dev->pdev->subsystem_device == 0x2412)) {
		if (*connector_type == DRM_MODE_CONNECTOR_DVII)
			return false;
	}

	/* Falcon NW laptop lists vga ddc line for LVDS */
	if ((dev->pdev->device == 0x5653) &&
	    (dev->pdev->subsystem_vendor == 0x1462) &&
	    (dev->pdev->subsystem_device == 0x0291)) {
		if (*connector_type == DRM_MODE_CONNECTOR_LVDS) {
			i2c_bus->valid = false;
			*line_mux = 53;
		}
	}

	/* HIS X1300 is DVI+VGA, not DVI+DVI */
	if ((dev->pdev->device == 0x7146) &&
	    (dev->pdev->subsystem_vendor == 0x17af) &&
	    (dev->pdev->subsystem_device == 0x2058)) {
		if (supported_device == ATOM_DEVICE_DFP1_SUPPORT)
			return false;
	}

	/* Gigabyte X1300 is DVI+VGA, not DVI+DVI */
	if ((dev->pdev->device == 0x7142) &&
	    (dev->pdev->subsystem_vendor == 0x1458) &&
	    (dev->pdev->subsystem_device == 0x2134)) {
		if (supported_device == ATOM_DEVICE_DFP1_SUPPORT)
			return false;
	}


	/* Funky macbooks */
	if ((dev->pdev->device == 0x71C5) &&
	    (dev->pdev->subsystem_vendor == 0x106b) &&
	    (dev->pdev->subsystem_device == 0x0080)) {
		if ((supported_device == ATOM_DEVICE_CRT1_SUPPORT) ||
		    (supported_device == ATOM_DEVICE_DFP2_SUPPORT))
			return false;
	}

	/* ASUS HD 3600 XT board lists the DVI port as HDMI */
	if ((dev->pdev->device == 0x9598) &&
	    (dev->pdev->subsystem_vendor == 0x1043) &&
	    (dev->pdev->subsystem_device == 0x01da)) {
		if (*connector_type == DRM_MODE_CONNECTOR_HDMIA) {
			*connector_type = DRM_MODE_CONNECTOR_DVII;
		}
	}

	/* ASUS HD 3450 board lists the DVI port as HDMI */
	if ((dev->pdev->device == 0x95C5) &&
	    (dev->pdev->subsystem_vendor == 0x1043) &&
	    (dev->pdev->subsystem_device == 0x01e2)) {
		if (*connector_type == DRM_MODE_CONNECTOR_HDMIA) {
			*connector_type = DRM_MODE_CONNECTOR_DVII;
		}
	}

	/* some BIOSes seem to report DAC on HDMI - usually this is a board with
	 * HDMI + VGA reporting as HDMI
	 */
	if (*connector_type == DRM_MODE_CONNECTOR_HDMIA) {
		if (supported_device & (ATOM_DEVICE_CRT_SUPPORT)) {
			*connector_type = DRM_MODE_CONNECTOR_VGA;
			*line_mux = 0;
		}
	}

	/* Acer laptop reports DVI-D as DVI-I */
	if ((dev->pdev->device == 0x95c4) &&
	    (dev->pdev->subsystem_vendor == 0x1025) &&
	    (dev->pdev->subsystem_device == 0x013c)) {
		if ((*connector_type == DRM_MODE_CONNECTOR_DVII) &&
		    (supported_device == ATOM_DEVICE_DFP1_SUPPORT))
			*connector_type = DRM_MODE_CONNECTOR_DVID;
	}

	return true;
}

const int supported_devices_connector_convert[] = {
	DRM_MODE_CONNECTOR_Unknown,
	DRM_MODE_CONNECTOR_VGA,
	DRM_MODE_CONNECTOR_DVII,
	DRM_MODE_CONNECTOR_DVID,
	DRM_MODE_CONNECTOR_DVIA,
	DRM_MODE_CONNECTOR_SVIDEO,
	DRM_MODE_CONNECTOR_Composite,
	DRM_MODE_CONNECTOR_LVDS,
	DRM_MODE_CONNECTOR_Unknown,
	DRM_MODE_CONNECTOR_Unknown,
	DRM_MODE_CONNECTOR_HDMIA,
	DRM_MODE_CONNECTOR_HDMIB,
	DRM_MODE_CONNECTOR_Unknown,
	DRM_MODE_CONNECTOR_Unknown,
	DRM_MODE_CONNECTOR_9PinDIN,
	DRM_MODE_CONNECTOR_DisplayPort
};

const uint16_t supported_devices_connector_object_id_convert[] = {
	CONNECTOR_OBJECT_ID_NONE,
	CONNECTOR_OBJECT_ID_VGA,
	CONNECTOR_OBJECT_ID_DUAL_LINK_DVI_I, /* not all boards support DL */
	CONNECTOR_OBJECT_ID_DUAL_LINK_DVI_D, /* not all boards support DL */
	CONNECTOR_OBJECT_ID_VGA, /* technically DVI-A */
	CONNECTOR_OBJECT_ID_COMPOSITE,
	CONNECTOR_OBJECT_ID_SVIDEO,
	CONNECTOR_OBJECT_ID_LVDS,
	CONNECTOR_OBJECT_ID_9PIN_DIN,
	CONNECTOR_OBJECT_ID_9PIN_DIN,
	CONNECTOR_OBJECT_ID_DISPLAYPORT,
	CONNECTOR_OBJECT_ID_HDMI_TYPE_A,
	CONNECTOR_OBJECT_ID_HDMI_TYPE_B,
	CONNECTOR_OBJECT_ID_SVIDEO
};

const int object_connector_convert[] = {
	DRM_MODE_CONNECTOR_Unknown,
	DRM_MODE_CONNECTOR_DVII,
	DRM_MODE_CONNECTOR_DVII,
	DRM_MODE_CONNECTOR_DVID,
	DRM_MODE_CONNECTOR_DVID,
	DRM_MODE_CONNECTOR_VGA,
	DRM_MODE_CONNECTOR_Composite,
	DRM_MODE_CONNECTOR_SVIDEO,
	DRM_MODE_CONNECTOR_Unknown,
	DRM_MODE_CONNECTOR_Unknown,
	DRM_MODE_CONNECTOR_9PinDIN,
	DRM_MODE_CONNECTOR_Unknown,
	DRM_MODE_CONNECTOR_HDMIA,
	DRM_MODE_CONNECTOR_HDMIB,
	DRM_MODE_CONNECTOR_LVDS,
	DRM_MODE_CONNECTOR_9PinDIN,
	DRM_MODE_CONNECTOR_Unknown,
	DRM_MODE_CONNECTOR_Unknown,
	DRM_MODE_CONNECTOR_Unknown,
	DRM_MODE_CONNECTOR_DisplayPort
};

bool radeon_get_atom_connector_info_from_object_table(struct drm_device *dev)
{
	struct radeon_device *rdev = dev->dev_private;
	struct radeon_mode_info *mode_info = &rdev->mode_info;
	struct atom_context *ctx = mode_info->atom_context;
	int index = GetIndexIntoMasterTable(DATA, Object_Header);
	u16 size, data_offset;
	u8 frev, crev;
	ATOM_CONNECTOR_OBJECT_TABLE *con_obj;
	ATOM_DISPLAY_OBJECT_PATH_TABLE *path_obj;
	ATOM_OBJECT_HEADER *obj_header;
	int i, j, path_size, device_support;
	int connector_type;
<<<<<<< HEAD
	uint16_t igp_lane_info, conn_id, connector_object_id;
=======
	u16 igp_lane_info, conn_id, connector_object_id;
>>>>>>> d4877cf2
	bool linkb;
	struct radeon_i2c_bus_rec ddc_bus;
	struct radeon_gpio_rec gpio;
	struct radeon_hpd hpd;

	atom_parse_data_header(ctx, index, &size, &frev, &crev, &data_offset);

	if (data_offset == 0)
		return false;

	if (crev < 2)
		return false;

	obj_header = (ATOM_OBJECT_HEADER *) (ctx->bios + data_offset);
	path_obj = (ATOM_DISPLAY_OBJECT_PATH_TABLE *)
	    (ctx->bios + data_offset +
	     le16_to_cpu(obj_header->usDisplayPathTableOffset));
	con_obj = (ATOM_CONNECTOR_OBJECT_TABLE *)
	    (ctx->bios + data_offset +
	     le16_to_cpu(obj_header->usConnectorObjectTableOffset));
	device_support = le16_to_cpu(obj_header->usDeviceSupport);

	path_size = 0;
	for (i = 0; i < path_obj->ucNumOfDispPath; i++) {
		uint8_t *addr = (uint8_t *) path_obj->asDispPath;
		ATOM_DISPLAY_OBJECT_PATH *path;
		addr += path_size;
		path = (ATOM_DISPLAY_OBJECT_PATH *) addr;
		path_size += le16_to_cpu(path->usSize);
		linkb = false;
		if (device_support & le16_to_cpu(path->usDeviceTag)) {
			uint8_t con_obj_id, con_obj_num, con_obj_type;

			con_obj_id =
			    (le16_to_cpu(path->usConnObjectId) & OBJECT_ID_MASK)
			    >> OBJECT_ID_SHIFT;
			con_obj_num =
			    (le16_to_cpu(path->usConnObjectId) & ENUM_ID_MASK)
			    >> ENUM_ID_SHIFT;
			con_obj_type =
			    (le16_to_cpu(path->usConnObjectId) &
			     OBJECT_TYPE_MASK) >> OBJECT_TYPE_SHIFT;

			/* TODO CV support */
			if (le16_to_cpu(path->usDeviceTag) ==
				ATOM_DEVICE_CV_SUPPORT)
				continue;

			/* IGP chips */
			if ((rdev->flags & RADEON_IS_IGP) &&
			    (con_obj_id ==
			     CONNECTOR_OBJECT_ID_PCIE_CONNECTOR)) {
				uint16_t igp_offset = 0;
				ATOM_INTEGRATED_SYSTEM_INFO_V2 *igp_obj;

				index =
				    GetIndexIntoMasterTable(DATA,
							    IntegratedSystemInfo);

				atom_parse_data_header(ctx, index, &size, &frev,
						       &crev, &igp_offset);

				if (crev >= 2) {
					igp_obj =
					    (ATOM_INTEGRATED_SYSTEM_INFO_V2
					     *) (ctx->bios + igp_offset);

					if (igp_obj) {
						uint32_t slot_config, ct;

						if (con_obj_num == 1)
							slot_config =
							    igp_obj->
							    ulDDISlot1Config;
						else
							slot_config =
							    igp_obj->
							    ulDDISlot2Config;

						ct = (slot_config >> 16) & 0xff;
						connector_type =
						    object_connector_convert
						    [ct];
						connector_object_id = ct;
						igp_lane_info =
						    slot_config & 0xffff;
					} else
						continue;
				} else
					continue;
			} else {
				igp_lane_info = 0;
				connector_type =
				    object_connector_convert[con_obj_id];
				connector_object_id = con_obj_id;
			}

			if (connector_type == DRM_MODE_CONNECTOR_Unknown)
				continue;

			for (j = 0; j < ((le16_to_cpu(path->usSize) - 8) / 2);
			     j++) {
				uint8_t enc_obj_id, enc_obj_num, enc_obj_type;

				enc_obj_id =
				    (le16_to_cpu(path->usGraphicObjIds[j]) &
				     OBJECT_ID_MASK) >> OBJECT_ID_SHIFT;
				enc_obj_num =
				    (le16_to_cpu(path->usGraphicObjIds[j]) &
				     ENUM_ID_MASK) >> ENUM_ID_SHIFT;
				enc_obj_type =
				    (le16_to_cpu(path->usGraphicObjIds[j]) &
				     OBJECT_TYPE_MASK) >> OBJECT_TYPE_SHIFT;

				/* FIXME: add support for router objects */
				if (enc_obj_type == GRAPH_OBJECT_TYPE_ENCODER) {
					if (enc_obj_num == 2)
						linkb = true;
					else
						linkb = false;

					radeon_add_atom_encoder(dev,
								enc_obj_id,
								le16_to_cpu
								(path->
								 usDeviceTag));

				}
			}

			/* look up gpio for ddc, hpd */
			if ((le16_to_cpu(path->usDeviceTag) &
			     (ATOM_DEVICE_TV_SUPPORT | ATOM_DEVICE_CV_SUPPORT)) == 0) {
				for (j = 0; j < con_obj->ucNumberOfObjects; j++) {
					if (le16_to_cpu(path->usConnObjectId) ==
					    le16_to_cpu(con_obj->asObjects[j].
							usObjectID)) {
						ATOM_COMMON_RECORD_HEADER
						    *record =
						    (ATOM_COMMON_RECORD_HEADER
						     *)
						    (ctx->bios + data_offset +
						     le16_to_cpu(con_obj->
								 asObjects[j].
								 usRecordOffset));
						ATOM_I2C_RECORD *i2c_record;
						ATOM_HPD_INT_RECORD *hpd_record;
						hpd.hpd = RADEON_HPD_NONE;

						while (record->ucRecordType > 0
						       && record->
						       ucRecordType <=
						       ATOM_MAX_OBJECT_RECORD_NUMBER) {
							switch (record->ucRecordType) {
							case ATOM_I2C_RECORD_TYPE:
								i2c_record =
								    (ATOM_I2C_RECORD *)
									record;
								ddc_bus = radeon_lookup_i2c_gpio(rdev,
												 i2c_record->
												 sucI2cId.
												 bfI2C_LineMux);
								break;
							case ATOM_HPD_INT_RECORD_TYPE:
								hpd_record =
									(ATOM_HPD_INT_RECORD *)
									record;
								gpio = radeon_lookup_gpio(rdev,
											  hpd_record->ucHPDIntGPIOID);
								hpd = radeon_atom_get_hpd_info_from_gpio(rdev, &gpio);
								hpd.plugged_state = hpd_record->ucPlugged_PinState;
								break;
							}
							record =
							    (ATOM_COMMON_RECORD_HEADER
							     *) ((char *)record
								 +
								 record->
								 ucRecordSize);
						}
						break;
					}
				}
			} else {
				hpd.hpd = RADEON_HPD_NONE;
				ddc_bus.valid = false;
			}

			conn_id = le16_to_cpu(path->usConnObjectId);

			if (!radeon_atom_apply_quirks
			    (dev, le16_to_cpu(path->usDeviceTag), &connector_type,
			     &ddc_bus, &conn_id, &hpd))
				continue;

			radeon_add_atom_connector(dev,
						  conn_id,
						  le16_to_cpu(path->
							      usDeviceTag),
						  connector_type, &ddc_bus,
						  linkb, igp_lane_info,
<<<<<<< HEAD
						  connector_object_id);
=======
						  connector_object_id,
						  &hpd);
>>>>>>> d4877cf2

		}
	}

	radeon_link_encoder_connector(dev);

	return true;
}

static uint16_t atombios_get_connector_object_id(struct drm_device *dev,
						 int connector_type,
						 uint16_t devices)
{
	struct radeon_device *rdev = dev->dev_private;

	if (rdev->flags & RADEON_IS_IGP) {
		return supported_devices_connector_object_id_convert
			[connector_type];
	} else if (((connector_type == DRM_MODE_CONNECTOR_DVII) ||
		    (connector_type == DRM_MODE_CONNECTOR_DVID)) &&
		   (devices & ATOM_DEVICE_DFP2_SUPPORT))  {
		struct radeon_mode_info *mode_info = &rdev->mode_info;
		struct atom_context *ctx = mode_info->atom_context;
		int index = GetIndexIntoMasterTable(DATA, XTMDS_Info);
		uint16_t size, data_offset;
		uint8_t frev, crev;
		ATOM_XTMDS_INFO *xtmds;

		atom_parse_data_header(ctx, index, &size, &frev, &crev, &data_offset);
		xtmds = (ATOM_XTMDS_INFO *)(ctx->bios + data_offset);

		if (xtmds->ucSupportedLink & ATOM_XTMDS_SUPPORTED_DUALLINK) {
			if (connector_type == DRM_MODE_CONNECTOR_DVII)
				return CONNECTOR_OBJECT_ID_DUAL_LINK_DVI_I;
			else
				return CONNECTOR_OBJECT_ID_DUAL_LINK_DVI_D;
		} else {
			if (connector_type == DRM_MODE_CONNECTOR_DVII)
				return CONNECTOR_OBJECT_ID_SINGLE_LINK_DVI_I;
			else
				return CONNECTOR_OBJECT_ID_SINGLE_LINK_DVI_D;
		}
	} else {
		return supported_devices_connector_object_id_convert
			[connector_type];
	}
}

struct bios_connector {
	bool valid;
	uint16_t line_mux;
	uint16_t devices;
	int connector_type;
	struct radeon_i2c_bus_rec ddc_bus;
	struct radeon_hpd hpd;
};

bool radeon_get_atom_connector_info_from_supported_devices_table(struct
								 drm_device
								 *dev)
{
	struct radeon_device *rdev = dev->dev_private;
	struct radeon_mode_info *mode_info = &rdev->mode_info;
	struct atom_context *ctx = mode_info->atom_context;
	int index = GetIndexIntoMasterTable(DATA, SupportedDevicesInfo);
	uint16_t size, data_offset;
	uint8_t frev, crev;
	uint16_t device_support;
	uint8_t dac;
	union atom_supported_devices *supported_devices;
	int i, j, max_device;
	struct bios_connector bios_connectors[ATOM_MAX_SUPPORTED_DEVICE];

	atom_parse_data_header(ctx, index, &size, &frev, &crev, &data_offset);

	supported_devices =
	    (union atom_supported_devices *)(ctx->bios + data_offset);

	device_support = le16_to_cpu(supported_devices->info.usDeviceSupport);

	if (frev > 1)
		max_device = ATOM_MAX_SUPPORTED_DEVICE;
	else
		max_device = ATOM_MAX_SUPPORTED_DEVICE_INFO;

	for (i = 0; i < max_device; i++) {
		ATOM_CONNECTOR_INFO_I2C ci =
		    supported_devices->info.asConnInfo[i];

		bios_connectors[i].valid = false;

		if (!(device_support & (1 << i))) {
			continue;
		}

		if (i == ATOM_DEVICE_CV_INDEX) {
			DRM_DEBUG("Skipping Component Video\n");
			continue;
		}

		bios_connectors[i].connector_type =
		    supported_devices_connector_convert[ci.sucConnectorInfo.
							sbfAccess.
							bfConnectorType];

		if (bios_connectors[i].connector_type ==
		    DRM_MODE_CONNECTOR_Unknown)
			continue;

		dac = ci.sucConnectorInfo.sbfAccess.bfAssociatedDAC;

		if ((rdev->family == CHIP_RS690) ||
		    (rdev->family == CHIP_RS740)) {
			if ((i == ATOM_DEVICE_DFP2_INDEX)
			    && (ci.sucI2cId.sbfAccess.bfI2C_LineMux == 2))
				bios_connectors[i].line_mux =
				    ci.sucI2cId.sbfAccess.bfI2C_LineMux + 1;
			else if ((i == ATOM_DEVICE_DFP3_INDEX)
				 && (ci.sucI2cId.sbfAccess.bfI2C_LineMux == 1))
				bios_connectors[i].line_mux =
				    ci.sucI2cId.sbfAccess.bfI2C_LineMux + 1;
			else
				bios_connectors[i].line_mux =
				    ci.sucI2cId.sbfAccess.bfI2C_LineMux;
		} else
			bios_connectors[i].line_mux =
			    ci.sucI2cId.sbfAccess.bfI2C_LineMux;

		/* give tv unique connector ids */
		if (i == ATOM_DEVICE_TV1_INDEX) {
			bios_connectors[i].ddc_bus.valid = false;
			bios_connectors[i].line_mux = 50;
		} else if (i == ATOM_DEVICE_TV2_INDEX) {
			bios_connectors[i].ddc_bus.valid = false;
			bios_connectors[i].line_mux = 51;
		} else if (i == ATOM_DEVICE_CV_INDEX) {
			bios_connectors[i].ddc_bus.valid = false;
			bios_connectors[i].line_mux = 52;
		} else
			bios_connectors[i].ddc_bus =
			    radeon_lookup_i2c_gpio(rdev,
						   bios_connectors[i].line_mux);

		if ((crev > 1) && (frev > 1)) {
			u8 isb = supported_devices->info_2d1.asIntSrcInfo[i].ucIntSrcBitmap;
			switch (isb) {
			case 0x4:
				bios_connectors[i].hpd.hpd = RADEON_HPD_1;
				break;
			case 0xa:
				bios_connectors[i].hpd.hpd = RADEON_HPD_2;
				break;
			default:
				bios_connectors[i].hpd.hpd = RADEON_HPD_NONE;
				break;
			}
		} else {
			if (i == ATOM_DEVICE_DFP1_INDEX)
				bios_connectors[i].hpd.hpd = RADEON_HPD_1;
			else if (i == ATOM_DEVICE_DFP2_INDEX)
				bios_connectors[i].hpd.hpd = RADEON_HPD_2;
			else
				bios_connectors[i].hpd.hpd = RADEON_HPD_NONE;
		}

		/* Always set the connector type to VGA for CRT1/CRT2. if they are
		 * shared with a DVI port, we'll pick up the DVI connector when we
		 * merge the outputs.  Some bioses incorrectly list VGA ports as DVI.
		 */
		if (i == ATOM_DEVICE_CRT1_INDEX || i == ATOM_DEVICE_CRT2_INDEX)
			bios_connectors[i].connector_type =
			    DRM_MODE_CONNECTOR_VGA;

		if (!radeon_atom_apply_quirks
		    (dev, (1 << i), &bios_connectors[i].connector_type,
		     &bios_connectors[i].ddc_bus, &bios_connectors[i].line_mux,
		     &bios_connectors[i].hpd))
			continue;

		bios_connectors[i].valid = true;
		bios_connectors[i].devices = (1 << i);

		if (ASIC_IS_AVIVO(rdev) || radeon_r4xx_atom)
			radeon_add_atom_encoder(dev,
						radeon_get_encoder_id(dev,
								      (1 << i),
								      dac),
						(1 << i));
		else
			radeon_add_legacy_encoder(dev,
						  radeon_get_encoder_id(dev,
									(1 <<
									 i),
									dac),
						  (1 << i));
	}

	/* combine shared connectors */
	for (i = 0; i < max_device; i++) {
		if (bios_connectors[i].valid) {
			for (j = 0; j < max_device; j++) {
				if (bios_connectors[j].valid && (i != j)) {
					if (bios_connectors[i].line_mux ==
					    bios_connectors[j].line_mux) {
						if (((bios_connectors[i].
						      devices &
						      (ATOM_DEVICE_DFP_SUPPORT))
						     && (bios_connectors[j].
							 devices &
							 (ATOM_DEVICE_CRT_SUPPORT)))
						    ||
						    ((bios_connectors[j].
						      devices &
						      (ATOM_DEVICE_DFP_SUPPORT))
						     && (bios_connectors[i].
							 devices &
							 (ATOM_DEVICE_CRT_SUPPORT)))) {
							bios_connectors[i].
							    devices |=
							    bios_connectors[j].
							    devices;
							bios_connectors[i].
							    connector_type =
							    DRM_MODE_CONNECTOR_DVII;
							if (bios_connectors[j].devices &
							    (ATOM_DEVICE_DFP_SUPPORT))
								bios_connectors[i].hpd =
									bios_connectors[j].hpd;
							bios_connectors[j].
							    valid = false;
						}
					}
				}
			}
		}
	}

	/* add the connectors */
<<<<<<< HEAD
	for (i = 0; i < ATOM_MAX_SUPPORTED_DEVICE; i++) {
=======
	for (i = 0; i < max_device; i++) {
>>>>>>> d4877cf2
		if (bios_connectors[i].valid) {
			uint16_t connector_object_id =
				atombios_get_connector_object_id(dev,
						      bios_connectors[i].connector_type,
						      bios_connectors[i].devices);
			radeon_add_atom_connector(dev,
						  bios_connectors[i].line_mux,
						  bios_connectors[i].devices,
						  bios_connectors[i].
						  connector_type,
						  &bios_connectors[i].ddc_bus,
						  false, 0,
<<<<<<< HEAD
						  connector_object_id);
=======
						  connector_object_id,
						  &bios_connectors[i].hpd);
>>>>>>> d4877cf2
		}
	}

	radeon_link_encoder_connector(dev);

	return true;
}

union firmware_info {
	ATOM_FIRMWARE_INFO info;
	ATOM_FIRMWARE_INFO_V1_2 info_12;
	ATOM_FIRMWARE_INFO_V1_3 info_13;
	ATOM_FIRMWARE_INFO_V1_4 info_14;
};

bool radeon_atom_get_clock_info(struct drm_device *dev)
{
	struct radeon_device *rdev = dev->dev_private;
	struct radeon_mode_info *mode_info = &rdev->mode_info;
	int index = GetIndexIntoMasterTable(DATA, FirmwareInfo);
	union firmware_info *firmware_info;
	uint8_t frev, crev;
	struct radeon_pll *p1pll = &rdev->clock.p1pll;
	struct radeon_pll *p2pll = &rdev->clock.p2pll;
	struct radeon_pll *spll = &rdev->clock.spll;
	struct radeon_pll *mpll = &rdev->clock.mpll;
	uint16_t data_offset;

	atom_parse_data_header(mode_info->atom_context, index, NULL, &frev,
			       &crev, &data_offset);

	firmware_info =
	    (union firmware_info *)(mode_info->atom_context->bios +
				    data_offset);

	if (firmware_info) {
		/* pixel clocks */
		p1pll->reference_freq =
		    le16_to_cpu(firmware_info->info.usReferenceClock);
		p1pll->reference_div = 0;

		if (crev < 2)
			p1pll->pll_out_min =
				le16_to_cpu(firmware_info->info.usMinPixelClockPLL_Output);
		else
			p1pll->pll_out_min =
				le32_to_cpu(firmware_info->info_12.ulMinPixelClockPLL_Output);
		p1pll->pll_out_max =
		    le32_to_cpu(firmware_info->info.ulMaxPixelClockPLL_Output);

		if (p1pll->pll_out_min == 0) {
			if (ASIC_IS_AVIVO(rdev))
				p1pll->pll_out_min = 64800;
			else
				p1pll->pll_out_min = 20000;
		} else if (p1pll->pll_out_min > 64800) {
			/* Limiting the pll output range is a good thing generally as
			 * it limits the number of possible pll combinations for a given
			 * frequency presumably to the ones that work best on each card.
			 * However, certain duallink DVI monitors seem to like
			 * pll combinations that would be limited by this at least on
			 * pre-DCE 3.0 r6xx hardware.  This might need to be adjusted per
			 * family.
			 */
			p1pll->pll_out_min = 64800;
		}

		p1pll->pll_in_min =
		    le16_to_cpu(firmware_info->info.usMinPixelClockPLL_Input);
		p1pll->pll_in_max =
		    le16_to_cpu(firmware_info->info.usMaxPixelClockPLL_Input);

		*p2pll = *p1pll;

		/* system clock */
		spll->reference_freq =
		    le16_to_cpu(firmware_info->info.usReferenceClock);
		spll->reference_div = 0;

		spll->pll_out_min =
		    le16_to_cpu(firmware_info->info.usMinEngineClockPLL_Output);
		spll->pll_out_max =
		    le32_to_cpu(firmware_info->info.ulMaxEngineClockPLL_Output);

		/* ??? */
		if (spll->pll_out_min == 0) {
			if (ASIC_IS_AVIVO(rdev))
				spll->pll_out_min = 64800;
			else
				spll->pll_out_min = 20000;
		}

		spll->pll_in_min =
		    le16_to_cpu(firmware_info->info.usMinEngineClockPLL_Input);
		spll->pll_in_max =
		    le16_to_cpu(firmware_info->info.usMaxEngineClockPLL_Input);

		/* memory clock */
		mpll->reference_freq =
		    le16_to_cpu(firmware_info->info.usReferenceClock);
		mpll->reference_div = 0;

		mpll->pll_out_min =
		    le16_to_cpu(firmware_info->info.usMinMemoryClockPLL_Output);
		mpll->pll_out_max =
		    le32_to_cpu(firmware_info->info.ulMaxMemoryClockPLL_Output);

		/* ??? */
		if (mpll->pll_out_min == 0) {
			if (ASIC_IS_AVIVO(rdev))
				mpll->pll_out_min = 64800;
			else
				mpll->pll_out_min = 20000;
		}

		mpll->pll_in_min =
		    le16_to_cpu(firmware_info->info.usMinMemoryClockPLL_Input);
		mpll->pll_in_max =
		    le16_to_cpu(firmware_info->info.usMaxMemoryClockPLL_Input);

		rdev->clock.default_sclk =
		    le32_to_cpu(firmware_info->info.ulDefaultEngineClock);
		rdev->clock.default_mclk =
		    le32_to_cpu(firmware_info->info.ulDefaultMemoryClock);

		return true;
	}
	return false;
}

bool radeon_atombios_get_tmds_info(struct radeon_encoder *encoder,
				   struct radeon_encoder_int_tmds *tmds)
{
	struct drm_device *dev = encoder->base.dev;
	struct radeon_device *rdev = dev->dev_private;
	struct radeon_mode_info *mode_info = &rdev->mode_info;
	int index = GetIndexIntoMasterTable(DATA, TMDS_Info);
	uint16_t data_offset;
	struct _ATOM_TMDS_INFO *tmds_info;
	uint8_t frev, crev;
	uint16_t maxfreq;
	int i;

	atom_parse_data_header(mode_info->atom_context, index, NULL, &frev,
			       &crev, &data_offset);

	tmds_info =
	    (struct _ATOM_TMDS_INFO *)(mode_info->atom_context->bios +
				       data_offset);

	if (tmds_info) {
		maxfreq = le16_to_cpu(tmds_info->usMaxFrequency);
		for (i = 0; i < 4; i++) {
			tmds->tmds_pll[i].freq =
			    le16_to_cpu(tmds_info->asMiscInfo[i].usFrequency);
			tmds->tmds_pll[i].value =
			    tmds_info->asMiscInfo[i].ucPLL_ChargePump & 0x3f;
			tmds->tmds_pll[i].value |=
			    (tmds_info->asMiscInfo[i].
			     ucPLL_VCO_Gain & 0x3f) << 6;
			tmds->tmds_pll[i].value |=
			    (tmds_info->asMiscInfo[i].
			     ucPLL_DutyCycle & 0xf) << 12;
			tmds->tmds_pll[i].value |=
			    (tmds_info->asMiscInfo[i].
			     ucPLL_VoltageSwing & 0xf) << 16;

			DRM_DEBUG("TMDS PLL From ATOMBIOS %u %x\n",
				  tmds->tmds_pll[i].freq,
				  tmds->tmds_pll[i].value);

			if (maxfreq == tmds->tmds_pll[i].freq) {
				tmds->tmds_pll[i].freq = 0xffffffff;
				break;
			}
		}
		return true;
	}
	return false;
}

static struct radeon_atom_ss *radeon_atombios_get_ss_info(struct
							  radeon_encoder
							  *encoder,
							  int id)
{
	struct drm_device *dev = encoder->base.dev;
	struct radeon_device *rdev = dev->dev_private;
	struct radeon_mode_info *mode_info = &rdev->mode_info;
	int index = GetIndexIntoMasterTable(DATA, PPLL_SS_Info);
	uint16_t data_offset;
	struct _ATOM_SPREAD_SPECTRUM_INFO *ss_info;
	uint8_t frev, crev;
	struct radeon_atom_ss *ss = NULL;

	if (id > ATOM_MAX_SS_ENTRY)
		return NULL;

	atom_parse_data_header(mode_info->atom_context, index, NULL, &frev,
			       &crev, &data_offset);

	ss_info =
	    (struct _ATOM_SPREAD_SPECTRUM_INFO *)(mode_info->atom_context->bios + data_offset);

	if (ss_info) {
		ss =
		    kzalloc(sizeof(struct radeon_atom_ss), GFP_KERNEL);

		if (!ss)
			return NULL;

		ss->percentage = le16_to_cpu(ss_info->asSS_Info[id].usSpreadSpectrumPercentage);
		ss->type = ss_info->asSS_Info[id].ucSpreadSpectrumType;
		ss->step = ss_info->asSS_Info[id].ucSS_Step;
		ss->delay = ss_info->asSS_Info[id].ucSS_Delay;
		ss->range = ss_info->asSS_Info[id].ucSS_Range;
		ss->refdiv = ss_info->asSS_Info[id].ucRecommendedRef_Div;
	}
	return ss;
}

union lvds_info {
	struct _ATOM_LVDS_INFO info;
	struct _ATOM_LVDS_INFO_V12 info_12;
};

struct radeon_encoder_atom_dig *radeon_atombios_get_lvds_info(struct
							      radeon_encoder
							      *encoder)
{
	struct drm_device *dev = encoder->base.dev;
	struct radeon_device *rdev = dev->dev_private;
	struct radeon_mode_info *mode_info = &rdev->mode_info;
	int index = GetIndexIntoMasterTable(DATA, LVDS_Info);
	uint16_t data_offset, misc;
	union lvds_info *lvds_info;
	uint8_t frev, crev;
	struct radeon_encoder_atom_dig *lvds = NULL;

	atom_parse_data_header(mode_info->atom_context, index, NULL, &frev,
			       &crev, &data_offset);

	lvds_info =
	    (union lvds_info *)(mode_info->atom_context->bios + data_offset);

	if (lvds_info) {
		lvds =
		    kzalloc(sizeof(struct radeon_encoder_atom_dig), GFP_KERNEL);

		if (!lvds)
			return NULL;

		lvds->native_mode.clock =
		    le16_to_cpu(lvds_info->info.sLCDTiming.usPixClk) * 10;
		lvds->native_mode.hdisplay =
		    le16_to_cpu(lvds_info->info.sLCDTiming.usHActive);
		lvds->native_mode.vdisplay =
		    le16_to_cpu(lvds_info->info.sLCDTiming.usVActive);
		lvds->native_mode.htotal = lvds->native_mode.hdisplay +
			le16_to_cpu(lvds_info->info.sLCDTiming.usHBlanking_Time);
		lvds->native_mode.hsync_start = lvds->native_mode.hdisplay +
			le16_to_cpu(lvds_info->info.sLCDTiming.usHSyncOffset);
		lvds->native_mode.hsync_end = lvds->native_mode.hsync_start +
			le16_to_cpu(lvds_info->info.sLCDTiming.usHSyncWidth);
		lvds->native_mode.vtotal = lvds->native_mode.vdisplay +
			le16_to_cpu(lvds_info->info.sLCDTiming.usVBlanking_Time);
		lvds->native_mode.vsync_start = lvds->native_mode.vdisplay +
			le16_to_cpu(lvds_info->info.sLCDTiming.usVSyncWidth);
		lvds->native_mode.vsync_end = lvds->native_mode.vsync_start +
			le16_to_cpu(lvds_info->info.sLCDTiming.usVSyncWidth);
		lvds->panel_pwr_delay =
		    le16_to_cpu(lvds_info->info.usOffDelayInMs);
		lvds->lvds_misc = lvds_info->info.ucLVDS_Misc;

		misc = le16_to_cpu(lvds_info->info.sLCDTiming.susModeMiscInfo.usAccess);
		if (misc & ATOM_VSYNC_POLARITY)
			lvds->native_mode.flags |= DRM_MODE_FLAG_NVSYNC;
		if (misc & ATOM_HSYNC_POLARITY)
			lvds->native_mode.flags |= DRM_MODE_FLAG_NHSYNC;
		if (misc & ATOM_COMPOSITESYNC)
			lvds->native_mode.flags |= DRM_MODE_FLAG_CSYNC;
		if (misc & ATOM_INTERLACE)
			lvds->native_mode.flags |= DRM_MODE_FLAG_INTERLACE;
		if (misc & ATOM_DOUBLE_CLOCK_MODE)
			lvds->native_mode.flags |= DRM_MODE_FLAG_DBLSCAN;

		/* set crtc values */
		drm_mode_set_crtcinfo(&lvds->native_mode, CRTC_INTERLACE_HALVE_V);

		lvds->ss = radeon_atombios_get_ss_info(encoder, lvds_info->info.ucSS_Id);

		encoder->native_mode = lvds->native_mode;
	}
	return lvds;
}

struct radeon_encoder_primary_dac *
radeon_atombios_get_primary_dac_info(struct radeon_encoder *encoder)
{
	struct drm_device *dev = encoder->base.dev;
	struct radeon_device *rdev = dev->dev_private;
	struct radeon_mode_info *mode_info = &rdev->mode_info;
	int index = GetIndexIntoMasterTable(DATA, CompassionateData);
	uint16_t data_offset;
	struct _COMPASSIONATE_DATA *dac_info;
	uint8_t frev, crev;
	uint8_t bg, dac;
	struct radeon_encoder_primary_dac *p_dac = NULL;

	atom_parse_data_header(mode_info->atom_context, index, NULL, &frev, &crev, &data_offset);

	dac_info = (struct _COMPASSIONATE_DATA *)(mode_info->atom_context->bios + data_offset);

	if (dac_info) {
		p_dac = kzalloc(sizeof(struct radeon_encoder_primary_dac), GFP_KERNEL);

		if (!p_dac)
			return NULL;

		bg = dac_info->ucDAC1_BG_Adjustment;
		dac = dac_info->ucDAC1_DAC_Adjustment;
		p_dac->ps2_pdac_adj = (bg << 8) | (dac);

	}
	return p_dac;
}

bool radeon_atom_get_tv_timings(struct radeon_device *rdev, int index,
				struct drm_display_mode *mode)
{
	struct radeon_mode_info *mode_info = &rdev->mode_info;
	ATOM_ANALOG_TV_INFO *tv_info;
	ATOM_ANALOG_TV_INFO_V1_2 *tv_info_v1_2;
	ATOM_DTD_FORMAT *dtd_timings;
	int data_index = GetIndexIntoMasterTable(DATA, AnalogTV_Info);
	u8 frev, crev;
	u16 data_offset, misc;

	atom_parse_data_header(mode_info->atom_context, data_index, NULL, &frev, &crev, &data_offset);

	switch (crev) {
	case 1:
		tv_info = (ATOM_ANALOG_TV_INFO *)(mode_info->atom_context->bios + data_offset);
		if (index > MAX_SUPPORTED_TV_TIMING)
			return false;

		mode->crtc_htotal = le16_to_cpu(tv_info->aModeTimings[index].usCRTC_H_Total);
		mode->crtc_hdisplay = le16_to_cpu(tv_info->aModeTimings[index].usCRTC_H_Disp);
		mode->crtc_hsync_start = le16_to_cpu(tv_info->aModeTimings[index].usCRTC_H_SyncStart);
		mode->crtc_hsync_end = le16_to_cpu(tv_info->aModeTimings[index].usCRTC_H_SyncStart) +
			le16_to_cpu(tv_info->aModeTimings[index].usCRTC_H_SyncWidth);

		mode->crtc_vtotal = le16_to_cpu(tv_info->aModeTimings[index].usCRTC_V_Total);
		mode->crtc_vdisplay = le16_to_cpu(tv_info->aModeTimings[index].usCRTC_V_Disp);
		mode->crtc_vsync_start = le16_to_cpu(tv_info->aModeTimings[index].usCRTC_V_SyncStart);
		mode->crtc_vsync_end = le16_to_cpu(tv_info->aModeTimings[index].usCRTC_V_SyncStart) +
			le16_to_cpu(tv_info->aModeTimings[index].usCRTC_V_SyncWidth);

		mode->flags = 0;
		misc = le16_to_cpu(tv_info->aModeTimings[index].susModeMiscInfo.usAccess);
		if (misc & ATOM_VSYNC_POLARITY)
			mode->flags |= DRM_MODE_FLAG_NVSYNC;
		if (misc & ATOM_HSYNC_POLARITY)
			mode->flags |= DRM_MODE_FLAG_NHSYNC;
		if (misc & ATOM_COMPOSITESYNC)
			mode->flags |= DRM_MODE_FLAG_CSYNC;
		if (misc & ATOM_INTERLACE)
			mode->flags |= DRM_MODE_FLAG_INTERLACE;
		if (misc & ATOM_DOUBLE_CLOCK_MODE)
			mode->flags |= DRM_MODE_FLAG_DBLSCAN;

		mode->clock = le16_to_cpu(tv_info->aModeTimings[index].usPixelClock) * 10;

		if (index == 1) {
			/* PAL timings appear to have wrong values for totals */
			mode->crtc_htotal -= 1;
			mode->crtc_vtotal -= 1;
		}
		break;
	case 2:
		tv_info_v1_2 = (ATOM_ANALOG_TV_INFO_V1_2 *)(mode_info->atom_context->bios + data_offset);
		if (index > MAX_SUPPORTED_TV_TIMING_V1_2)
			return false;

		dtd_timings = &tv_info_v1_2->aModeTimings[index];
		mode->crtc_htotal = le16_to_cpu(dtd_timings->usHActive) +
			le16_to_cpu(dtd_timings->usHBlanking_Time);
		mode->crtc_hdisplay = le16_to_cpu(dtd_timings->usHActive);
		mode->crtc_hsync_start = le16_to_cpu(dtd_timings->usHActive) +
			le16_to_cpu(dtd_timings->usHSyncOffset);
		mode->crtc_hsync_end = mode->crtc_hsync_start +
			le16_to_cpu(dtd_timings->usHSyncWidth);

		mode->crtc_vtotal = le16_to_cpu(dtd_timings->usVActive) +
			le16_to_cpu(dtd_timings->usVBlanking_Time);
		mode->crtc_vdisplay = le16_to_cpu(dtd_timings->usVActive);
		mode->crtc_vsync_start = le16_to_cpu(dtd_timings->usVActive) +
			le16_to_cpu(dtd_timings->usVSyncOffset);
		mode->crtc_vsync_end = mode->crtc_vsync_start +
			le16_to_cpu(dtd_timings->usVSyncWidth);

		mode->flags = 0;
		misc = le16_to_cpu(dtd_timings->susModeMiscInfo.usAccess);
		if (misc & ATOM_VSYNC_POLARITY)
			mode->flags |= DRM_MODE_FLAG_NVSYNC;
		if (misc & ATOM_HSYNC_POLARITY)
			mode->flags |= DRM_MODE_FLAG_NHSYNC;
		if (misc & ATOM_COMPOSITESYNC)
			mode->flags |= DRM_MODE_FLAG_CSYNC;
		if (misc & ATOM_INTERLACE)
			mode->flags |= DRM_MODE_FLAG_INTERLACE;
		if (misc & ATOM_DOUBLE_CLOCK_MODE)
			mode->flags |= DRM_MODE_FLAG_DBLSCAN;

		mode->clock = le16_to_cpu(dtd_timings->usPixClk) * 10;
		break;
	}
	return true;
}

struct radeon_encoder_tv_dac *
radeon_atombios_get_tv_dac_info(struct radeon_encoder *encoder)
{
	struct drm_device *dev = encoder->base.dev;
	struct radeon_device *rdev = dev->dev_private;
	struct radeon_mode_info *mode_info = &rdev->mode_info;
	int index = GetIndexIntoMasterTable(DATA, CompassionateData);
	uint16_t data_offset;
	struct _COMPASSIONATE_DATA *dac_info;
	uint8_t frev, crev;
	uint8_t bg, dac;
	struct radeon_encoder_tv_dac *tv_dac = NULL;

	atom_parse_data_header(mode_info->atom_context, index, NULL, &frev, &crev, &data_offset);

	dac_info = (struct _COMPASSIONATE_DATA *)(mode_info->atom_context->bios + data_offset);

	if (dac_info) {
		tv_dac = kzalloc(sizeof(struct radeon_encoder_tv_dac), GFP_KERNEL);

		if (!tv_dac)
			return NULL;

		bg = dac_info->ucDAC2_CRT2_BG_Adjustment;
		dac = dac_info->ucDAC2_CRT2_DAC_Adjustment;
		tv_dac->ps2_tvdac_adj = (bg << 16) | (dac << 20);

		bg = dac_info->ucDAC2_PAL_BG_Adjustment;
		dac = dac_info->ucDAC2_PAL_DAC_Adjustment;
		tv_dac->pal_tvdac_adj = (bg << 16) | (dac << 20);

		bg = dac_info->ucDAC2_NTSC_BG_Adjustment;
		dac = dac_info->ucDAC2_NTSC_DAC_Adjustment;
		tv_dac->ntsc_tvdac_adj = (bg << 16) | (dac << 20);

	}
	return tv_dac;
}

void radeon_atom_set_clock_gating(struct radeon_device *rdev, int enable)
{
	DYNAMIC_CLOCK_GATING_PS_ALLOCATION args;
	int index = GetIndexIntoMasterTable(COMMAND, DynamicClockGating);

	args.ucEnable = enable;

	atom_execute_table(rdev->mode_info.atom_context, index, (uint32_t *)&args);
}

void radeon_atom_static_pwrmgt_setup(struct radeon_device *rdev, int enable)
{
	ENABLE_ASIC_STATIC_PWR_MGT_PS_ALLOCATION args;
	int index = GetIndexIntoMasterTable(COMMAND, EnableASIC_StaticPwrMgt);

	args.ucEnable = enable;

	atom_execute_table(rdev->mode_info.atom_context, index, (uint32_t *)&args);
}

uint32_t radeon_atom_get_engine_clock(struct radeon_device *rdev)
{
	GET_ENGINE_CLOCK_PS_ALLOCATION args;
	int index = GetIndexIntoMasterTable(COMMAND, GetEngineClock);

	atom_execute_table(rdev->mode_info.atom_context, index, (uint32_t *)&args);
	return args.ulReturnEngineClock;
}

uint32_t radeon_atom_get_memory_clock(struct radeon_device *rdev)
{
	GET_MEMORY_CLOCK_PS_ALLOCATION args;
	int index = GetIndexIntoMasterTable(COMMAND, GetMemoryClock);

	atom_execute_table(rdev->mode_info.atom_context, index, (uint32_t *)&args);
	return args.ulReturnMemoryClock;
}

void radeon_atom_set_engine_clock(struct radeon_device *rdev,
				  uint32_t eng_clock)
{
	SET_ENGINE_CLOCK_PS_ALLOCATION args;
	int index = GetIndexIntoMasterTable(COMMAND, SetEngineClock);

	args.ulTargetEngineClock = eng_clock;	/* 10 khz */

	atom_execute_table(rdev->mode_info.atom_context, index, (uint32_t *)&args);
}

void radeon_atom_set_memory_clock(struct radeon_device *rdev,
				  uint32_t mem_clock)
{
	SET_MEMORY_CLOCK_PS_ALLOCATION args;
	int index = GetIndexIntoMasterTable(COMMAND, SetMemoryClock);

	if (rdev->flags & RADEON_IS_IGP)
		return;

	args.ulTargetMemoryClock = mem_clock;	/* 10 khz */

	atom_execute_table(rdev->mode_info.atom_context, index, (uint32_t *)&args);
}

void radeon_atom_initialize_bios_scratch_regs(struct drm_device *dev)
{
	struct radeon_device *rdev = dev->dev_private;
	uint32_t bios_2_scratch, bios_6_scratch;

	if (rdev->family >= CHIP_R600) {
		bios_2_scratch = RREG32(R600_BIOS_2_SCRATCH);
		bios_6_scratch = RREG32(R600_BIOS_6_SCRATCH);
	} else {
		bios_2_scratch = RREG32(RADEON_BIOS_2_SCRATCH);
		bios_6_scratch = RREG32(RADEON_BIOS_6_SCRATCH);
	}

	/* let the bios control the backlight */
	bios_2_scratch &= ~ATOM_S2_VRI_BRIGHT_ENABLE;

	/* tell the bios not to handle mode switching */
	bios_6_scratch |= (ATOM_S6_ACC_BLOCK_DISPLAY_SWITCH | ATOM_S6_ACC_MODE);

	if (rdev->family >= CHIP_R600) {
		WREG32(R600_BIOS_2_SCRATCH, bios_2_scratch);
		WREG32(R600_BIOS_6_SCRATCH, bios_6_scratch);
	} else {
		WREG32(RADEON_BIOS_2_SCRATCH, bios_2_scratch);
		WREG32(RADEON_BIOS_6_SCRATCH, bios_6_scratch);
	}

}

void radeon_save_bios_scratch_regs(struct radeon_device *rdev)
{
	uint32_t scratch_reg;
	int i;

	if (rdev->family >= CHIP_R600)
		scratch_reg = R600_BIOS_0_SCRATCH;
	else
		scratch_reg = RADEON_BIOS_0_SCRATCH;

	for (i = 0; i < RADEON_BIOS_NUM_SCRATCH; i++)
		rdev->bios_scratch[i] = RREG32(scratch_reg + (i * 4));
}

void radeon_restore_bios_scratch_regs(struct radeon_device *rdev)
{
	uint32_t scratch_reg;
	int i;

	if (rdev->family >= CHIP_R600)
		scratch_reg = R600_BIOS_0_SCRATCH;
	else
		scratch_reg = RADEON_BIOS_0_SCRATCH;

	for (i = 0; i < RADEON_BIOS_NUM_SCRATCH; i++)
		WREG32(scratch_reg + (i * 4), rdev->bios_scratch[i]);
}

void radeon_atom_output_lock(struct drm_encoder *encoder, bool lock)
{
	struct drm_device *dev = encoder->dev;
	struct radeon_device *rdev = dev->dev_private;
	uint32_t bios_6_scratch;

	if (rdev->family >= CHIP_R600)
		bios_6_scratch = RREG32(R600_BIOS_6_SCRATCH);
	else
		bios_6_scratch = RREG32(RADEON_BIOS_6_SCRATCH);

	if (lock)
		bios_6_scratch |= ATOM_S6_CRITICAL_STATE;
	else
		bios_6_scratch &= ~ATOM_S6_CRITICAL_STATE;

	if (rdev->family >= CHIP_R600)
		WREG32(R600_BIOS_6_SCRATCH, bios_6_scratch);
	else
		WREG32(RADEON_BIOS_6_SCRATCH, bios_6_scratch);
}

/* at some point we may want to break this out into individual functions */
void
radeon_atombios_connected_scratch_regs(struct drm_connector *connector,
				       struct drm_encoder *encoder,
				       bool connected)
{
	struct drm_device *dev = connector->dev;
	struct radeon_device *rdev = dev->dev_private;
	struct radeon_connector *radeon_connector =
	    to_radeon_connector(connector);
	struct radeon_encoder *radeon_encoder = to_radeon_encoder(encoder);
	uint32_t bios_0_scratch, bios_3_scratch, bios_6_scratch;

	if (rdev->family >= CHIP_R600) {
		bios_0_scratch = RREG32(R600_BIOS_0_SCRATCH);
		bios_3_scratch = RREG32(R600_BIOS_3_SCRATCH);
		bios_6_scratch = RREG32(R600_BIOS_6_SCRATCH);
	} else {
		bios_0_scratch = RREG32(RADEON_BIOS_0_SCRATCH);
		bios_3_scratch = RREG32(RADEON_BIOS_3_SCRATCH);
		bios_6_scratch = RREG32(RADEON_BIOS_6_SCRATCH);
	}

	if ((radeon_encoder->devices & ATOM_DEVICE_TV1_SUPPORT) &&
	    (radeon_connector->devices & ATOM_DEVICE_TV1_SUPPORT)) {
		if (connected) {
			DRM_DEBUG("TV1 connected\n");
			bios_3_scratch |= ATOM_S3_TV1_ACTIVE;
			bios_6_scratch |= ATOM_S6_ACC_REQ_TV1;
		} else {
			DRM_DEBUG("TV1 disconnected\n");
			bios_0_scratch &= ~ATOM_S0_TV1_MASK;
			bios_3_scratch &= ~ATOM_S3_TV1_ACTIVE;
			bios_6_scratch &= ~ATOM_S6_ACC_REQ_TV1;
		}
	}
	if ((radeon_encoder->devices & ATOM_DEVICE_CV_SUPPORT) &&
	    (radeon_connector->devices & ATOM_DEVICE_CV_SUPPORT)) {
		if (connected) {
			DRM_DEBUG("CV connected\n");
			bios_3_scratch |= ATOM_S3_CV_ACTIVE;
			bios_6_scratch |= ATOM_S6_ACC_REQ_CV;
		} else {
			DRM_DEBUG("CV disconnected\n");
			bios_0_scratch &= ~ATOM_S0_CV_MASK;
			bios_3_scratch &= ~ATOM_S3_CV_ACTIVE;
			bios_6_scratch &= ~ATOM_S6_ACC_REQ_CV;
		}
	}
	if ((radeon_encoder->devices & ATOM_DEVICE_LCD1_SUPPORT) &&
	    (radeon_connector->devices & ATOM_DEVICE_LCD1_SUPPORT)) {
		if (connected) {
			DRM_DEBUG("LCD1 connected\n");
			bios_0_scratch |= ATOM_S0_LCD1;
			bios_3_scratch |= ATOM_S3_LCD1_ACTIVE;
			bios_6_scratch |= ATOM_S6_ACC_REQ_LCD1;
		} else {
			DRM_DEBUG("LCD1 disconnected\n");
			bios_0_scratch &= ~ATOM_S0_LCD1;
			bios_3_scratch &= ~ATOM_S3_LCD1_ACTIVE;
			bios_6_scratch &= ~ATOM_S6_ACC_REQ_LCD1;
		}
	}
	if ((radeon_encoder->devices & ATOM_DEVICE_CRT1_SUPPORT) &&
	    (radeon_connector->devices & ATOM_DEVICE_CRT1_SUPPORT)) {
		if (connected) {
			DRM_DEBUG("CRT1 connected\n");
			bios_0_scratch |= ATOM_S0_CRT1_COLOR;
			bios_3_scratch |= ATOM_S3_CRT1_ACTIVE;
			bios_6_scratch |= ATOM_S6_ACC_REQ_CRT1;
		} else {
			DRM_DEBUG("CRT1 disconnected\n");
			bios_0_scratch &= ~ATOM_S0_CRT1_MASK;
			bios_3_scratch &= ~ATOM_S3_CRT1_ACTIVE;
			bios_6_scratch &= ~ATOM_S6_ACC_REQ_CRT1;
		}
	}
	if ((radeon_encoder->devices & ATOM_DEVICE_CRT2_SUPPORT) &&
	    (radeon_connector->devices & ATOM_DEVICE_CRT2_SUPPORT)) {
		if (connected) {
			DRM_DEBUG("CRT2 connected\n");
			bios_0_scratch |= ATOM_S0_CRT2_COLOR;
			bios_3_scratch |= ATOM_S3_CRT2_ACTIVE;
			bios_6_scratch |= ATOM_S6_ACC_REQ_CRT2;
		} else {
			DRM_DEBUG("CRT2 disconnected\n");
			bios_0_scratch &= ~ATOM_S0_CRT2_MASK;
			bios_3_scratch &= ~ATOM_S3_CRT2_ACTIVE;
			bios_6_scratch &= ~ATOM_S6_ACC_REQ_CRT2;
		}
	}
	if ((radeon_encoder->devices & ATOM_DEVICE_DFP1_SUPPORT) &&
	    (radeon_connector->devices & ATOM_DEVICE_DFP1_SUPPORT)) {
		if (connected) {
			DRM_DEBUG("DFP1 connected\n");
			bios_0_scratch |= ATOM_S0_DFP1;
			bios_3_scratch |= ATOM_S3_DFP1_ACTIVE;
			bios_6_scratch |= ATOM_S6_ACC_REQ_DFP1;
		} else {
			DRM_DEBUG("DFP1 disconnected\n");
			bios_0_scratch &= ~ATOM_S0_DFP1;
			bios_3_scratch &= ~ATOM_S3_DFP1_ACTIVE;
			bios_6_scratch &= ~ATOM_S6_ACC_REQ_DFP1;
		}
	}
	if ((radeon_encoder->devices & ATOM_DEVICE_DFP2_SUPPORT) &&
	    (radeon_connector->devices & ATOM_DEVICE_DFP2_SUPPORT)) {
		if (connected) {
			DRM_DEBUG("DFP2 connected\n");
			bios_0_scratch |= ATOM_S0_DFP2;
			bios_3_scratch |= ATOM_S3_DFP2_ACTIVE;
			bios_6_scratch |= ATOM_S6_ACC_REQ_DFP2;
		} else {
			DRM_DEBUG("DFP2 disconnected\n");
			bios_0_scratch &= ~ATOM_S0_DFP2;
			bios_3_scratch &= ~ATOM_S3_DFP2_ACTIVE;
			bios_6_scratch &= ~ATOM_S6_ACC_REQ_DFP2;
		}
	}
	if ((radeon_encoder->devices & ATOM_DEVICE_DFP3_SUPPORT) &&
	    (radeon_connector->devices & ATOM_DEVICE_DFP3_SUPPORT)) {
		if (connected) {
			DRM_DEBUG("DFP3 connected\n");
			bios_0_scratch |= ATOM_S0_DFP3;
			bios_3_scratch |= ATOM_S3_DFP3_ACTIVE;
			bios_6_scratch |= ATOM_S6_ACC_REQ_DFP3;
		} else {
			DRM_DEBUG("DFP3 disconnected\n");
			bios_0_scratch &= ~ATOM_S0_DFP3;
			bios_3_scratch &= ~ATOM_S3_DFP3_ACTIVE;
			bios_6_scratch &= ~ATOM_S6_ACC_REQ_DFP3;
		}
	}
	if ((radeon_encoder->devices & ATOM_DEVICE_DFP4_SUPPORT) &&
	    (radeon_connector->devices & ATOM_DEVICE_DFP4_SUPPORT)) {
		if (connected) {
			DRM_DEBUG("DFP4 connected\n");
			bios_0_scratch |= ATOM_S0_DFP4;
			bios_3_scratch |= ATOM_S3_DFP4_ACTIVE;
			bios_6_scratch |= ATOM_S6_ACC_REQ_DFP4;
		} else {
			DRM_DEBUG("DFP4 disconnected\n");
			bios_0_scratch &= ~ATOM_S0_DFP4;
			bios_3_scratch &= ~ATOM_S3_DFP4_ACTIVE;
			bios_6_scratch &= ~ATOM_S6_ACC_REQ_DFP4;
		}
	}
	if ((radeon_encoder->devices & ATOM_DEVICE_DFP5_SUPPORT) &&
	    (radeon_connector->devices & ATOM_DEVICE_DFP5_SUPPORT)) {
		if (connected) {
			DRM_DEBUG("DFP5 connected\n");
			bios_0_scratch |= ATOM_S0_DFP5;
			bios_3_scratch |= ATOM_S3_DFP5_ACTIVE;
			bios_6_scratch |= ATOM_S6_ACC_REQ_DFP5;
		} else {
			DRM_DEBUG("DFP5 disconnected\n");
			bios_0_scratch &= ~ATOM_S0_DFP5;
			bios_3_scratch &= ~ATOM_S3_DFP5_ACTIVE;
			bios_6_scratch &= ~ATOM_S6_ACC_REQ_DFP5;
		}
	}

	if (rdev->family >= CHIP_R600) {
		WREG32(R600_BIOS_0_SCRATCH, bios_0_scratch);
		WREG32(R600_BIOS_3_SCRATCH, bios_3_scratch);
		WREG32(R600_BIOS_6_SCRATCH, bios_6_scratch);
	} else {
		WREG32(RADEON_BIOS_0_SCRATCH, bios_0_scratch);
		WREG32(RADEON_BIOS_3_SCRATCH, bios_3_scratch);
		WREG32(RADEON_BIOS_6_SCRATCH, bios_6_scratch);
	}
}

void
radeon_atombios_encoder_crtc_scratch_regs(struct drm_encoder *encoder, int crtc)
{
	struct drm_device *dev = encoder->dev;
	struct radeon_device *rdev = dev->dev_private;
	struct radeon_encoder *radeon_encoder = to_radeon_encoder(encoder);
	uint32_t bios_3_scratch;

	if (rdev->family >= CHIP_R600)
		bios_3_scratch = RREG32(R600_BIOS_3_SCRATCH);
	else
		bios_3_scratch = RREG32(RADEON_BIOS_3_SCRATCH);

	if (radeon_encoder->devices & ATOM_DEVICE_TV1_SUPPORT) {
		bios_3_scratch &= ~ATOM_S3_TV1_CRTC_ACTIVE;
		bios_3_scratch |= (crtc << 18);
	}
	if (radeon_encoder->devices & ATOM_DEVICE_CV_SUPPORT) {
		bios_3_scratch &= ~ATOM_S3_CV_CRTC_ACTIVE;
		bios_3_scratch |= (crtc << 24);
	}
	if (radeon_encoder->devices & ATOM_DEVICE_CRT1_SUPPORT) {
		bios_3_scratch &= ~ATOM_S3_CRT1_CRTC_ACTIVE;
		bios_3_scratch |= (crtc << 16);
	}
	if (radeon_encoder->devices & ATOM_DEVICE_CRT2_SUPPORT) {
		bios_3_scratch &= ~ATOM_S3_CRT2_CRTC_ACTIVE;
		bios_3_scratch |= (crtc << 20);
	}
	if (radeon_encoder->devices & ATOM_DEVICE_LCD1_SUPPORT) {
		bios_3_scratch &= ~ATOM_S3_LCD1_CRTC_ACTIVE;
		bios_3_scratch |= (crtc << 17);
	}
	if (radeon_encoder->devices & ATOM_DEVICE_DFP1_SUPPORT) {
		bios_3_scratch &= ~ATOM_S3_DFP1_CRTC_ACTIVE;
		bios_3_scratch |= (crtc << 19);
	}
	if (radeon_encoder->devices & ATOM_DEVICE_DFP2_SUPPORT) {
		bios_3_scratch &= ~ATOM_S3_DFP2_CRTC_ACTIVE;
		bios_3_scratch |= (crtc << 23);
	}
	if (radeon_encoder->devices & ATOM_DEVICE_DFP3_SUPPORT) {
		bios_3_scratch &= ~ATOM_S3_DFP3_CRTC_ACTIVE;
		bios_3_scratch |= (crtc << 25);
	}

	if (rdev->family >= CHIP_R600)
		WREG32(R600_BIOS_3_SCRATCH, bios_3_scratch);
	else
		WREG32(RADEON_BIOS_3_SCRATCH, bios_3_scratch);
}

void
radeon_atombios_encoder_dpms_scratch_regs(struct drm_encoder *encoder, bool on)
{
	struct drm_device *dev = encoder->dev;
	struct radeon_device *rdev = dev->dev_private;
	struct radeon_encoder *radeon_encoder = to_radeon_encoder(encoder);
	uint32_t bios_2_scratch;

	if (rdev->family >= CHIP_R600)
		bios_2_scratch = RREG32(R600_BIOS_2_SCRATCH);
	else
		bios_2_scratch = RREG32(RADEON_BIOS_2_SCRATCH);

	if (radeon_encoder->devices & ATOM_DEVICE_TV1_SUPPORT) {
		if (on)
			bios_2_scratch &= ~ATOM_S2_TV1_DPMS_STATE;
		else
			bios_2_scratch |= ATOM_S2_TV1_DPMS_STATE;
	}
	if (radeon_encoder->devices & ATOM_DEVICE_CV_SUPPORT) {
		if (on)
			bios_2_scratch &= ~ATOM_S2_CV_DPMS_STATE;
		else
			bios_2_scratch |= ATOM_S2_CV_DPMS_STATE;
	}
	if (radeon_encoder->devices & ATOM_DEVICE_CRT1_SUPPORT) {
		if (on)
			bios_2_scratch &= ~ATOM_S2_CRT1_DPMS_STATE;
		else
			bios_2_scratch |= ATOM_S2_CRT1_DPMS_STATE;
	}
	if (radeon_encoder->devices & ATOM_DEVICE_CRT2_SUPPORT) {
		if (on)
			bios_2_scratch &= ~ATOM_S2_CRT2_DPMS_STATE;
		else
			bios_2_scratch |= ATOM_S2_CRT2_DPMS_STATE;
	}
	if (radeon_encoder->devices & ATOM_DEVICE_LCD1_SUPPORT) {
		if (on)
			bios_2_scratch &= ~ATOM_S2_LCD1_DPMS_STATE;
		else
			bios_2_scratch |= ATOM_S2_LCD1_DPMS_STATE;
	}
	if (radeon_encoder->devices & ATOM_DEVICE_DFP1_SUPPORT) {
		if (on)
			bios_2_scratch &= ~ATOM_S2_DFP1_DPMS_STATE;
		else
			bios_2_scratch |= ATOM_S2_DFP1_DPMS_STATE;
	}
	if (radeon_encoder->devices & ATOM_DEVICE_DFP2_SUPPORT) {
		if (on)
			bios_2_scratch &= ~ATOM_S2_DFP2_DPMS_STATE;
		else
			bios_2_scratch |= ATOM_S2_DFP2_DPMS_STATE;
	}
	if (radeon_encoder->devices & ATOM_DEVICE_DFP3_SUPPORT) {
		if (on)
			bios_2_scratch &= ~ATOM_S2_DFP3_DPMS_STATE;
		else
			bios_2_scratch |= ATOM_S2_DFP3_DPMS_STATE;
	}
	if (radeon_encoder->devices & ATOM_DEVICE_DFP4_SUPPORT) {
		if (on)
			bios_2_scratch &= ~ATOM_S2_DFP4_DPMS_STATE;
		else
			bios_2_scratch |= ATOM_S2_DFP4_DPMS_STATE;
	}
	if (radeon_encoder->devices & ATOM_DEVICE_DFP5_SUPPORT) {
		if (on)
			bios_2_scratch &= ~ATOM_S2_DFP5_DPMS_STATE;
		else
			bios_2_scratch |= ATOM_S2_DFP5_DPMS_STATE;
	}

	if (rdev->family >= CHIP_R600)
		WREG32(R600_BIOS_2_SCRATCH, bios_2_scratch);
	else
		WREG32(RADEON_BIOS_2_SCRATCH, bios_2_scratch);
}<|MERGE_RESOLUTION|>--- conflicted
+++ resolved
@@ -47,12 +47,8 @@
 			  int connector_type,
 			  struct radeon_i2c_bus_rec *i2c_bus,
 			  bool linkb, uint32_t igp_lane_info,
-<<<<<<< HEAD
-			  uint16_t connector_object_id);
-=======
 			  uint16_t connector_object_id,
 			  struct radeon_hpd *hpd);
->>>>>>> d4877cf2
 
 /* from radeon_legacy_encoder.c */
 extern void
@@ -82,26 +78,6 @@
 
 	i2c_info = (struct _ATOM_GPIO_I2C_INFO *)(ctx->bios + data_offset);
 
-<<<<<<< HEAD
-	gpio = i2c_info->asGPIO_Info[id];
-
-	i2c.mask_clk_reg = le16_to_cpu(gpio.usClkMaskRegisterIndex) * 4;
-	i2c.mask_data_reg = le16_to_cpu(gpio.usDataMaskRegisterIndex) * 4;
-	i2c.en_clk_reg = le16_to_cpu(gpio.usClkEnRegisterIndex) * 4;
-	i2c.en_data_reg = le16_to_cpu(gpio.usDataEnRegisterIndex) * 4;
-	i2c.y_clk_reg = le16_to_cpu(gpio.usClkY_RegisterIndex) * 4;
-	i2c.y_data_reg = le16_to_cpu(gpio.usDataY_RegisterIndex) * 4;
-	i2c.a_clk_reg = le16_to_cpu(gpio.usClkA_RegisterIndex) * 4;
-	i2c.a_data_reg = le16_to_cpu(gpio.usDataA_RegisterIndex) * 4;
-	i2c.mask_clk_mask = (1 << gpio.ucClkMaskShift);
-	i2c.mask_data_mask = (1 << gpio.ucDataMaskShift);
-	i2c.en_clk_mask = (1 << gpio.ucClkEnShift);
-	i2c.en_data_mask = (1 << gpio.ucDataEnShift);
-	i2c.y_clk_mask = (1 << gpio.ucClkY_Shift);
-	i2c.y_data_mask = (1 << gpio.ucDataY_Shift);
-	i2c.a_clk_mask = (1 << gpio.ucClkA_Shift);
-	i2c.a_data_mask = (1 << gpio.ucDataA_Shift);
-=======
 	gpio = &i2c_info->asGPIO_Info[id];
 
 	i2c.mask_clk_reg = le16_to_cpu(gpio->usClkMaskRegisterIndex) * 4;
@@ -133,7 +109,6 @@
 
 	i2c.i2c_id = gpio->sucI2cId.ucAccess;
 
->>>>>>> d4877cf2
 	i2c.valid = true;
 
 	return i2c;
@@ -380,11 +355,7 @@
 	ATOM_OBJECT_HEADER *obj_header;
 	int i, j, path_size, device_support;
 	int connector_type;
-<<<<<<< HEAD
-	uint16_t igp_lane_info, conn_id, connector_object_id;
-=======
 	u16 igp_lane_info, conn_id, connector_object_id;
->>>>>>> d4877cf2
 	bool linkb;
 	struct radeon_i2c_bus_rec ddc_bus;
 	struct radeon_gpio_rec gpio;
@@ -586,12 +557,8 @@
 							      usDeviceTag),
 						  connector_type, &ddc_bus,
 						  linkb, igp_lane_info,
-<<<<<<< HEAD
-						  connector_object_id);
-=======
 						  connector_object_id,
 						  &hpd);
->>>>>>> d4877cf2
 
 		}
 	}
@@ -830,11 +797,7 @@
 	}
 
 	/* add the connectors */
-<<<<<<< HEAD
-	for (i = 0; i < ATOM_MAX_SUPPORTED_DEVICE; i++) {
-=======
 	for (i = 0; i < max_device; i++) {
->>>>>>> d4877cf2
 		if (bios_connectors[i].valid) {
 			uint16_t connector_object_id =
 				atombios_get_connector_object_id(dev,
@@ -847,12 +810,8 @@
 						  connector_type,
 						  &bios_connectors[i].ddc_bus,
 						  false, 0,
-<<<<<<< HEAD
-						  connector_object_id);
-=======
 						  connector_object_id,
 						  &bios_connectors[i].hpd);
->>>>>>> d4877cf2
 		}
 	}
 
