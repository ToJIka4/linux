/*
 * Back-end of the driver for virtual network devices. This portion of the
 * driver exports a 'unified' network-device interface that can be accessed
 * by any operating system that implements a compatible front end. A
 * reference front-end implementation can be found in:
 *  drivers/net/xen-netfront.c
 *
 * Copyright (c) 2002-2005, K A Fraser
 *
 * This program is free software; you can redistribute it and/or
 * modify it under the terms of the GNU General Public License version 2
 * as published by the Free Software Foundation; or, when distributed
 * separately from the Linux kernel or incorporated into other
 * software packages, subject to the following license:
 *
 * Permission is hereby granted, free of charge, to any person obtaining a copy
 * of this source file (the "Software"), to deal in the Software without
 * restriction, including without limitation the rights to use, copy, modify,
 * merge, publish, distribute, sublicense, and/or sell copies of the Software,
 * and to permit persons to whom the Software is furnished to do so, subject to
 * the following conditions:
 *
 * The above copyright notice and this permission notice shall be included in
 * all copies or substantial portions of the Software.
 *
 * THE SOFTWARE IS PROVIDED "AS IS", WITHOUT WARRANTY OF ANY KIND, EXPRESS OR
 * IMPLIED, INCLUDING BUT NOT LIMITED TO THE WARRANTIES OF MERCHANTABILITY,
 * FITNESS FOR A PARTICULAR PURPOSE AND NONINFRINGEMENT. IN NO EVENT SHALL THE
 * AUTHORS OR COPYRIGHT HOLDERS BE LIABLE FOR ANY CLAIM, DAMAGES OR OTHER
 * LIABILITY, WHETHER IN AN ACTION OF CONTRACT, TORT OR OTHERWISE, ARISING
 * FROM, OUT OF OR IN CONNECTION WITH THE SOFTWARE OR THE USE OR OTHER DEALINGS
 * IN THE SOFTWARE.
 */

#include "common.h"

#include <linux/kthread.h>
#include <linux/if_vlan.h>
#include <linux/udp.h>

#include <net/tcp.h>

#include <xen/xen.h>
#include <xen/events.h>
#include <xen/interface/memory.h>

#include <asm/xen/hypercall.h>
#include <asm/xen/page.h>

/* Provide an option to disable split event channels at load time as
 * event channels are limited resource. Split event channels are
 * enabled by default.
 */
bool separate_tx_rx_irq = 1;
module_param(separate_tx_rx_irq, bool, 0644);

/*
 * This is the maximum slots a skb can have. If a guest sends a skb
 * which exceeds this limit it is considered malicious.
 */
#define FATAL_SKB_SLOTS_DEFAULT 20
static unsigned int fatal_skb_slots = FATAL_SKB_SLOTS_DEFAULT;
module_param(fatal_skb_slots, uint, 0444);

/*
 * To avoid confusion, we define XEN_NETBK_LEGACY_SLOTS_MAX indicating
 * the maximum slots a valid packet can use. Now this value is defined
 * to be XEN_NETIF_NR_SLOTS_MIN, which is supposed to be supported by
 * all backend.
 */
#define XEN_NETBK_LEGACY_SLOTS_MAX XEN_NETIF_NR_SLOTS_MIN

typedef unsigned int pending_ring_idx_t;
#define INVALID_PENDING_RING_IDX (~0U)

struct pending_tx_info {
	struct xen_netif_tx_request req; /* coalesced tx request */
	struct xenvif *vif;
	pending_ring_idx_t head; /* head != INVALID_PENDING_RING_IDX
				  * if it is head of one or more tx
				  * reqs
				  */
};

struct netbk_rx_meta {
	int id;
	int size;
	int gso_size;
};

#define MAX_PENDING_REQS 256

/* Discriminate from any valid pending_idx value. */
#define INVALID_PENDING_IDX 0xFFFF

#define MAX_BUFFER_OFFSET PAGE_SIZE

/* extra field used in struct page */
union page_ext {
	struct {
#if BITS_PER_LONG < 64
#define IDX_WIDTH   8
#define GROUP_WIDTH (BITS_PER_LONG - IDX_WIDTH)
		unsigned int group:GROUP_WIDTH;
		unsigned int idx:IDX_WIDTH;
#else
		unsigned int group, idx;
#endif
	} e;
	void *mapping;
};

struct xen_netbk {
	wait_queue_head_t wq;
	struct task_struct *task;

	struct sk_buff_head rx_queue;
	struct sk_buff_head tx_queue;

	struct timer_list net_timer;

	struct page *mmap_pages[MAX_PENDING_REQS];

	pending_ring_idx_t pending_prod;
	pending_ring_idx_t pending_cons;
	struct list_head net_schedule_list;

	/* Protect the net_schedule_list in netif. */
	spinlock_t net_schedule_list_lock;

	atomic_t netfront_count;

	struct pending_tx_info pending_tx_info[MAX_PENDING_REQS];
	/* Coalescing tx requests before copying makes number of grant
	 * copy ops greater or equal to number of slots required. In
	 * worst case a tx request consumes 2 gnttab_copy.
	 */
	struct gnttab_copy tx_copy_ops[2*MAX_PENDING_REQS];

	u16 pending_ring[MAX_PENDING_REQS];

	/*
	 * Given MAX_BUFFER_OFFSET of 4096 the worst case is that each
	 * head/fragment page uses 2 copy operations because it
	 * straddles two buffers in the frontend.
	 */
	struct gnttab_copy grant_copy_op[2*XEN_NETIF_RX_RING_SIZE];
	struct netbk_rx_meta meta[2*XEN_NETIF_RX_RING_SIZE];
};

static struct xen_netbk *xen_netbk;
static int xen_netbk_group_nr;

/*
 * If head != INVALID_PENDING_RING_IDX, it means this tx request is head of
 * one or more merged tx requests, otherwise it is the continuation of
 * previous tx request.
 */
static inline int pending_tx_is_head(struct xen_netbk *netbk, RING_IDX idx)
{
	return netbk->pending_tx_info[idx].head != INVALID_PENDING_RING_IDX;
}

void xen_netbk_add_xenvif(struct xenvif *vif)
{
	int i;
	int min_netfront_count;
	int min_group = 0;
	struct xen_netbk *netbk;

	min_netfront_count = atomic_read(&xen_netbk[0].netfront_count);
	for (i = 0; i < xen_netbk_group_nr; i++) {
		int netfront_count = atomic_read(&xen_netbk[i].netfront_count);
		if (netfront_count < min_netfront_count) {
			min_group = i;
			min_netfront_count = netfront_count;
		}
	}

	netbk = &xen_netbk[min_group];

	vif->netbk = netbk;
	atomic_inc(&netbk->netfront_count);
}

void xen_netbk_remove_xenvif(struct xenvif *vif)
{
	struct xen_netbk *netbk = vif->netbk;
	vif->netbk = NULL;
	atomic_dec(&netbk->netfront_count);
}

static void xen_netbk_idx_release(struct xen_netbk *netbk, u16 pending_idx,
				  u8 status);
static void make_tx_response(struct xenvif *vif,
			     struct xen_netif_tx_request *txp,
			     s8       st);
static struct xen_netif_rx_response *make_rx_response(struct xenvif *vif,
					     u16      id,
					     s8       st,
					     u16      offset,
					     u16      size,
					     u16      flags);

static inline unsigned long idx_to_pfn(struct xen_netbk *netbk,
				       u16 idx)
{
	return page_to_pfn(netbk->mmap_pages[idx]);
}

static inline unsigned long idx_to_kaddr(struct xen_netbk *netbk,
					 u16 idx)
{
	return (unsigned long)pfn_to_kaddr(idx_to_pfn(netbk, idx));
}

/* extra field used in struct page */
static inline void set_page_ext(struct page *pg, struct xen_netbk *netbk,
				unsigned int idx)
{
	unsigned int group = netbk - xen_netbk;
	union page_ext ext = { .e = { .group = group + 1, .idx = idx } };

	BUILD_BUG_ON(sizeof(ext) > sizeof(ext.mapping));
	pg->mapping = ext.mapping;
}

static int get_page_ext(struct page *pg,
			unsigned int *pgroup, unsigned int *pidx)
{
	union page_ext ext = { .mapping = pg->mapping };
	struct xen_netbk *netbk;
	unsigned int group, idx;

	group = ext.e.group - 1;

	if (group < 0 || group >= xen_netbk_group_nr)
		return 0;

	netbk = &xen_netbk[group];

	idx = ext.e.idx;

	if ((idx < 0) || (idx >= MAX_PENDING_REQS))
		return 0;

	if (netbk->mmap_pages[idx] != pg)
		return 0;

	*pgroup = group;
	*pidx = idx;

	return 1;
}

/*
 * This is the amount of packet we copy rather than map, so that the
 * guest can't fiddle with the contents of the headers while we do
 * packet processing on them (netfilter, routing, etc).
 */
#define PKT_PROT_LEN    (ETH_HLEN + \
			 VLAN_HLEN + \
			 sizeof(struct iphdr) + MAX_IPOPTLEN + \
			 sizeof(struct tcphdr) + MAX_TCP_OPTION_SPACE)

static u16 frag_get_pending_idx(skb_frag_t *frag)
{
	return (u16)frag->page_offset;
}

static void frag_set_pending_idx(skb_frag_t *frag, u16 pending_idx)
{
	frag->page_offset = pending_idx;
}

static inline pending_ring_idx_t pending_index(unsigned i)
{
	return i & (MAX_PENDING_REQS-1);
}

static inline pending_ring_idx_t nr_pending_reqs(struct xen_netbk *netbk)
{
	return MAX_PENDING_REQS -
		netbk->pending_prod + netbk->pending_cons;
}

static void xen_netbk_kick_thread(struct xen_netbk *netbk)
{
	wake_up(&netbk->wq);
}

static int max_required_rx_slots(struct xenvif *vif)
{
	int max = DIV_ROUND_UP(vif->dev->mtu, PAGE_SIZE);

	/* XXX FIXME: RX path dependent on MAX_SKB_FRAGS */
	if (vif->can_sg || vif->gso || vif->gso_prefix)
		max += MAX_SKB_FRAGS + 1; /* extra_info + frags */

	return max;
}

int xen_netbk_rx_ring_full(struct xenvif *vif)
{
	RING_IDX peek   = vif->rx_req_cons_peek;
	RING_IDX needed = max_required_rx_slots(vif);

	return ((vif->rx.sring->req_prod - peek) < needed) ||
	       ((vif->rx.rsp_prod_pvt + XEN_NETIF_RX_RING_SIZE - peek) < needed);
}

int xen_netbk_must_stop_queue(struct xenvif *vif)
{
	if (!xen_netbk_rx_ring_full(vif))
		return 0;

	vif->rx.sring->req_event = vif->rx_req_cons_peek +
		max_required_rx_slots(vif);
	mb(); /* request notification /then/ check the queue */

	return xen_netbk_rx_ring_full(vif);
}

/*
 * Returns true if we should start a new receive buffer instead of
 * adding 'size' bytes to a buffer which currently contains 'offset'
 * bytes.
 */
static bool start_new_rx_buffer(int offset, unsigned long size, int head)
{
	/* simple case: we have completely filled the current buffer. */
	if (offset == MAX_BUFFER_OFFSET)
		return true;

	/*
	 * complex case: start a fresh buffer if the current frag
	 * would overflow the current buffer but only if:
	 *     (i)   this frag would fit completely in the next buffer
	 * and (ii)  there is already some data in the current buffer
	 * and (iii) this is not the head buffer.
	 *
	 * Where:
	 * - (i) stops us splitting a frag into two copies
	 *   unless the frag is too large for a single buffer.
	 * - (ii) stops us from leaving a buffer pointlessly empty.
	 * - (iii) stops us leaving the first buffer
	 *   empty. Strictly speaking this is already covered
	 *   by (ii) but is explicitly checked because
	 *   netfront relies on the first buffer being
	 *   non-empty and can crash otherwise.
	 *
	 * This means we will effectively linearise small
	 * frags but do not needlessly split large buffers
	 * into multiple copies tend to give large frags their
	 * own buffers as before.
	 */
	if ((offset + size > MAX_BUFFER_OFFSET) &&
	    (size <= MAX_BUFFER_OFFSET) && offset && !head)
		return true;

	return false;
}

/*
 * Figure out how many ring slots we're going to need to send @skb to
 * the guest. This function is essentially a dry run of
 * netbk_gop_frag_copy.
 */
unsigned int xen_netbk_count_skb_slots(struct xenvif *vif, struct sk_buff *skb)
{
	unsigned int count;
	int i, copy_off;

	count = DIV_ROUND_UP(skb_headlen(skb), PAGE_SIZE);

	copy_off = skb_headlen(skb) % PAGE_SIZE;

	if (skb_shinfo(skb)->gso_size)
		count++;

	for (i = 0; i < skb_shinfo(skb)->nr_frags; i++) {
		unsigned long size = skb_frag_size(&skb_shinfo(skb)->frags[i]);
		unsigned long offset = skb_shinfo(skb)->frags[i].page_offset;
		unsigned long bytes;

		offset &= ~PAGE_MASK;

		while (size > 0) {
			BUG_ON(offset >= PAGE_SIZE);
			BUG_ON(copy_off > MAX_BUFFER_OFFSET);

			bytes = PAGE_SIZE - offset;

			if (bytes > size)
				bytes = size;

			if (start_new_rx_buffer(copy_off, bytes, 0)) {
				count++;
				copy_off = 0;
			}

			if (copy_off + bytes > MAX_BUFFER_OFFSET)
				bytes = MAX_BUFFER_OFFSET - copy_off;

			copy_off += bytes;

			offset += bytes;
			size -= bytes;

			if (offset == PAGE_SIZE)
				offset = 0;
		}
	}
	return count;
}

struct netrx_pending_operations {
	unsigned copy_prod, copy_cons;
	unsigned meta_prod, meta_cons;
	struct gnttab_copy *copy;
	struct netbk_rx_meta *meta;
	int copy_off;
	grant_ref_t copy_gref;
};

static struct netbk_rx_meta *get_next_rx_buffer(struct xenvif *vif,
						struct netrx_pending_operations *npo)
{
	struct netbk_rx_meta *meta;
	struct xen_netif_rx_request *req;

	req = RING_GET_REQUEST(&vif->rx, vif->rx.req_cons++);

	meta = npo->meta + npo->meta_prod++;
	meta->gso_size = 0;
	meta->size = 0;
	meta->id = req->id;

	npo->copy_off = 0;
	npo->copy_gref = req->gref;

	return meta;
}

/*
 * Set up the grant operations for this fragment. If it's a flipping
 * interface, we also set up the unmap request from here.
 */
static void netbk_gop_frag_copy(struct xenvif *vif, struct sk_buff *skb,
				struct netrx_pending_operations *npo,
				struct page *page, unsigned long size,
				unsigned long offset, int *head)
{
	struct gnttab_copy *copy_gop;
	struct netbk_rx_meta *meta;
	/*
	 * These variables are used iff get_page_ext returns true,
	 * in which case they are guaranteed to be initialized.
	 */
	unsigned int uninitialized_var(group), uninitialized_var(idx);
	int foreign = get_page_ext(page, &group, &idx);
	unsigned long bytes;

	/* Data must not cross a page boundary. */
	BUG_ON(size + offset > PAGE_SIZE<<compound_order(page));

	meta = npo->meta + npo->meta_prod - 1;

	/* Skip unused frames from start of page */
	page += offset >> PAGE_SHIFT;
	offset &= ~PAGE_MASK;

	while (size > 0) {
		BUG_ON(offset >= PAGE_SIZE);
		BUG_ON(npo->copy_off > MAX_BUFFER_OFFSET);

		bytes = PAGE_SIZE - offset;

		if (bytes > size)
			bytes = size;

		if (start_new_rx_buffer(npo->copy_off, bytes, *head)) {
			/*
			 * Netfront requires there to be some data in the head
			 * buffer.
			 */
			BUG_ON(*head);

			meta = get_next_rx_buffer(vif, npo);
		}

		if (npo->copy_off + bytes > MAX_BUFFER_OFFSET)
			bytes = MAX_BUFFER_OFFSET - npo->copy_off;

		copy_gop = npo->copy + npo->copy_prod++;
		copy_gop->flags = GNTCOPY_dest_gref;
		if (foreign) {
			struct xen_netbk *netbk = &xen_netbk[group];
			struct pending_tx_info *src_pend;

			src_pend = &netbk->pending_tx_info[idx];

			copy_gop->source.domid = src_pend->vif->domid;
			copy_gop->source.u.ref = src_pend->req.gref;
			copy_gop->flags |= GNTCOPY_source_gref;
		} else {
			void *vaddr = page_address(page);
			copy_gop->source.domid = DOMID_SELF;
			copy_gop->source.u.gmfn = virt_to_mfn(vaddr);
		}
		copy_gop->source.offset = offset;
		copy_gop->dest.domid = vif->domid;

		copy_gop->dest.offset = npo->copy_off;
		copy_gop->dest.u.ref = npo->copy_gref;
		copy_gop->len = bytes;

		npo->copy_off += bytes;
		meta->size += bytes;

		offset += bytes;
		size -= bytes;

		/* Next frame */
		if (offset == PAGE_SIZE && size) {
			BUG_ON(!PageCompound(page));
			page++;
			offset = 0;
		}

		/* Leave a gap for the GSO descriptor. */
		if (*head && skb_shinfo(skb)->gso_size && !vif->gso_prefix)
			vif->rx.req_cons++;

		*head = 0; /* There must be something in this buffer now. */

	}
}

/*
 * Prepare an SKB to be transmitted to the frontend.
 *
 * This function is responsible for allocating grant operations, meta
 * structures, etc.
 *
 * It returns the number of meta structures consumed. The number of
 * ring slots used is always equal to the number of meta slots used
 * plus the number of GSO descriptors used. Currently, we use either
 * zero GSO descriptors (for non-GSO packets) or one descriptor (for
 * frontend-side LRO).
 */
static int netbk_gop_skb(struct sk_buff *skb,
			 struct netrx_pending_operations *npo)
{
	struct xenvif *vif = netdev_priv(skb->dev);
	int nr_frags = skb_shinfo(skb)->nr_frags;
	int i;
	struct xen_netif_rx_request *req;
	struct netbk_rx_meta *meta;
	unsigned char *data;
	int head = 1;
	int old_meta_prod;

	old_meta_prod = npo->meta_prod;

	/* Set up a GSO prefix descriptor, if necessary */
	if (skb_shinfo(skb)->gso_size && vif->gso_prefix) {
		req = RING_GET_REQUEST(&vif->rx, vif->rx.req_cons++);
		meta = npo->meta + npo->meta_prod++;
		meta->gso_size = skb_shinfo(skb)->gso_size;
		meta->size = 0;
		meta->id = req->id;
	}

	req = RING_GET_REQUEST(&vif->rx, vif->rx.req_cons++);
	meta = npo->meta + npo->meta_prod++;

	if (!vif->gso_prefix)
		meta->gso_size = skb_shinfo(skb)->gso_size;
	else
		meta->gso_size = 0;

	meta->size = 0;
	meta->id = req->id;
	npo->copy_off = 0;
	npo->copy_gref = req->gref;

	data = skb->data;
	while (data < skb_tail_pointer(skb)) {
		unsigned int offset = offset_in_page(data);
		unsigned int len = PAGE_SIZE - offset;

		if (data + len > skb_tail_pointer(skb))
			len = skb_tail_pointer(skb) - data;

		netbk_gop_frag_copy(vif, skb, npo,
				    virt_to_page(data), len, offset, &head);
		data += len;
	}

	for (i = 0; i < nr_frags; i++) {
		netbk_gop_frag_copy(vif, skb, npo,
				    skb_frag_page(&skb_shinfo(skb)->frags[i]),
				    skb_frag_size(&skb_shinfo(skb)->frags[i]),
				    skb_shinfo(skb)->frags[i].page_offset,
				    &head);
	}

	return npo->meta_prod - old_meta_prod;
}

/*
 * This is a twin to netbk_gop_skb.  Assume that netbk_gop_skb was
 * used to set up the operations on the top of
 * netrx_pending_operations, which have since been done.  Check that
 * they didn't give any errors and advance over them.
 */
static int netbk_check_gop(struct xenvif *vif, int nr_meta_slots,
			   struct netrx_pending_operations *npo)
{
	struct gnttab_copy     *copy_op;
	int status = XEN_NETIF_RSP_OKAY;
	int i;

	for (i = 0; i < nr_meta_slots; i++) {
		copy_op = npo->copy + npo->copy_cons++;
		if (copy_op->status != GNTST_okay) {
			netdev_dbg(vif->dev,
				   "Bad status %d from copy to DOM%d.\n",
				   copy_op->status, vif->domid);
			status = XEN_NETIF_RSP_ERROR;
		}
	}

	return status;
}

static void netbk_add_frag_responses(struct xenvif *vif, int status,
				     struct netbk_rx_meta *meta,
				     int nr_meta_slots)
{
	int i;
	unsigned long offset;

	/* No fragments used */
	if (nr_meta_slots <= 1)
		return;

	nr_meta_slots--;

	for (i = 0; i < nr_meta_slots; i++) {
		int flags;
		if (i == nr_meta_slots - 1)
			flags = 0;
		else
			flags = XEN_NETRXF_more_data;

		offset = 0;
		make_rx_response(vif, meta[i].id, status, offset,
				 meta[i].size, flags);
	}
}

struct skb_cb_overlay {
	int meta_slots_used;
};

static void xen_netbk_rx_action(struct xen_netbk *netbk)
{
	struct xenvif *vif = NULL, *tmp;
	s8 status;
	u16 flags;
	struct xen_netif_rx_response *resp;
	struct sk_buff_head rxq;
	struct sk_buff *skb;
	LIST_HEAD(notify);
	int ret;
	int nr_frags;
	int count;
	unsigned long offset;
	struct skb_cb_overlay *sco;

	struct netrx_pending_operations npo = {
		.copy  = netbk->grant_copy_op,
		.meta  = netbk->meta,
	};

	skb_queue_head_init(&rxq);

	count = 0;

	while ((skb = skb_dequeue(&netbk->rx_queue)) != NULL) {
		vif = netdev_priv(skb->dev);
		nr_frags = skb_shinfo(skb)->nr_frags;

		sco = (struct skb_cb_overlay *)skb->cb;
		sco->meta_slots_used = netbk_gop_skb(skb, &npo);

		count += nr_frags + 1;

		__skb_queue_tail(&rxq, skb);

		/* Filled the batch queue? */
		/* XXX FIXME: RX path dependent on MAX_SKB_FRAGS */
		if (count + MAX_SKB_FRAGS >= XEN_NETIF_RX_RING_SIZE)
			break;
	}

	BUG_ON(npo.meta_prod > ARRAY_SIZE(netbk->meta));

	if (!npo.copy_prod)
		return;

	BUG_ON(npo.copy_prod > ARRAY_SIZE(netbk->grant_copy_op));
	gnttab_batch_copy(netbk->grant_copy_op, npo.copy_prod);

	while ((skb = __skb_dequeue(&rxq)) != NULL) {
		sco = (struct skb_cb_overlay *)skb->cb;

		vif = netdev_priv(skb->dev);

		if (netbk->meta[npo.meta_cons].gso_size && vif->gso_prefix) {
			resp = RING_GET_RESPONSE(&vif->rx,
						vif->rx.rsp_prod_pvt++);

			resp->flags = XEN_NETRXF_gso_prefix | XEN_NETRXF_more_data;

			resp->offset = netbk->meta[npo.meta_cons].gso_size;
			resp->id = netbk->meta[npo.meta_cons].id;
			resp->status = sco->meta_slots_used;

			npo.meta_cons++;
			sco->meta_slots_used--;
		}


		vif->dev->stats.tx_bytes += skb->len;
		vif->dev->stats.tx_packets++;

		status = netbk_check_gop(vif, sco->meta_slots_used, &npo);

		if (sco->meta_slots_used == 1)
			flags = 0;
		else
			flags = XEN_NETRXF_more_data;

		if (skb->ip_summed == CHECKSUM_PARTIAL) /* local packet? */
			flags |= XEN_NETRXF_csum_blank | XEN_NETRXF_data_validated;
		else if (skb->ip_summed == CHECKSUM_UNNECESSARY)
			/* remote but checksummed. */
			flags |= XEN_NETRXF_data_validated;

		offset = 0;
		resp = make_rx_response(vif, netbk->meta[npo.meta_cons].id,
					status, offset,
					netbk->meta[npo.meta_cons].size,
					flags);

		if (netbk->meta[npo.meta_cons].gso_size && !vif->gso_prefix) {
			struct xen_netif_extra_info *gso =
				(struct xen_netif_extra_info *)
				RING_GET_RESPONSE(&vif->rx,
						  vif->rx.rsp_prod_pvt++);

			resp->flags |= XEN_NETRXF_extra_info;

			gso->u.gso.size = netbk->meta[npo.meta_cons].gso_size;
			gso->u.gso.type = XEN_NETIF_GSO_TYPE_TCPV4;
			gso->u.gso.pad = 0;
			gso->u.gso.features = 0;

			gso->type = XEN_NETIF_EXTRA_TYPE_GSO;
			gso->flags = 0;
		}

		netbk_add_frag_responses(vif, status,
					 netbk->meta + npo.meta_cons + 1,
					 sco->meta_slots_used);

		RING_PUSH_RESPONSES_AND_CHECK_NOTIFY(&vif->rx, ret);
<<<<<<< HEAD
		if (ret && list_empty(&vif->notify_list))
			list_add_tail(&vif->notify_list, &notify);
=======
>>>>>>> 4067c666

		xenvif_notify_tx_completion(vif);

		if (ret && list_empty(&vif->notify_list))
			list_add_tail(&vif->notify_list, &notify);
		else
			xenvif_put(vif);
		npo.meta_cons += sco->meta_slots_used;
		dev_kfree_skb(skb);
	}

	list_for_each_entry_safe(vif, tmp, &notify, notify_list) {
		notify_remote_via_irq(vif->rx_irq);
		list_del_init(&vif->notify_list);
		xenvif_put(vif);
	}

	/* More work to do? */
	if (!skb_queue_empty(&netbk->rx_queue) &&
			!timer_pending(&netbk->net_timer))
		xen_netbk_kick_thread(netbk);
}

void xen_netbk_queue_tx_skb(struct xenvif *vif, struct sk_buff *skb)
{
	struct xen_netbk *netbk = vif->netbk;

	skb_queue_tail(&netbk->rx_queue, skb);

	xen_netbk_kick_thread(netbk);
}

static void xen_netbk_alarm(unsigned long data)
{
	struct xen_netbk *netbk = (struct xen_netbk *)data;
	xen_netbk_kick_thread(netbk);
}

static int __on_net_schedule_list(struct xenvif *vif)
{
	return !list_empty(&vif->schedule_list);
}

/* Must be called with net_schedule_list_lock held */
static void remove_from_net_schedule_list(struct xenvif *vif)
{
	if (likely(__on_net_schedule_list(vif))) {
		list_del_init(&vif->schedule_list);
		xenvif_put(vif);
	}
}

static struct xenvif *poll_net_schedule_list(struct xen_netbk *netbk)
{
	struct xenvif *vif = NULL;

	spin_lock_irq(&netbk->net_schedule_list_lock);
	if (list_empty(&netbk->net_schedule_list))
		goto out;

	vif = list_first_entry(&netbk->net_schedule_list,
			       struct xenvif, schedule_list);
	if (!vif)
		goto out;

	xenvif_get(vif);

	remove_from_net_schedule_list(vif);
out:
	spin_unlock_irq(&netbk->net_schedule_list_lock);
	return vif;
}

void xen_netbk_schedule_xenvif(struct xenvif *vif)
{
	unsigned long flags;
	struct xen_netbk *netbk = vif->netbk;

	if (__on_net_schedule_list(vif))
		goto kick;

	spin_lock_irqsave(&netbk->net_schedule_list_lock, flags);
	if (!__on_net_schedule_list(vif) &&
	    likely(xenvif_schedulable(vif))) {
		list_add_tail(&vif->schedule_list, &netbk->net_schedule_list);
		xenvif_get(vif);
	}
	spin_unlock_irqrestore(&netbk->net_schedule_list_lock, flags);

kick:
	smp_mb();
	if ((nr_pending_reqs(netbk) < (MAX_PENDING_REQS/2)) &&
	    !list_empty(&netbk->net_schedule_list))
		xen_netbk_kick_thread(netbk);
}

void xen_netbk_deschedule_xenvif(struct xenvif *vif)
{
	struct xen_netbk *netbk = vif->netbk;
	spin_lock_irq(&netbk->net_schedule_list_lock);
	remove_from_net_schedule_list(vif);
	spin_unlock_irq(&netbk->net_schedule_list_lock);
}

void xen_netbk_check_rx_xenvif(struct xenvif *vif)
{
	int more_to_do;

	RING_FINAL_CHECK_FOR_REQUESTS(&vif->tx, more_to_do);

	if (more_to_do)
		xen_netbk_schedule_xenvif(vif);
}

static void tx_add_credit(struct xenvif *vif)
{
	unsigned long max_burst, max_credit;

	/*
	 * Allow a burst big enough to transmit a jumbo packet of up to 128kB.
	 * Otherwise the interface can seize up due to insufficient credit.
	 */
	max_burst = RING_GET_REQUEST(&vif->tx, vif->tx.req_cons)->size;
	max_burst = min(max_burst, 131072UL);
	max_burst = max(max_burst, vif->credit_bytes);

	/* Take care that adding a new chunk of credit doesn't wrap to zero. */
	max_credit = vif->remaining_credit + vif->credit_bytes;
	if (max_credit < vif->remaining_credit)
		max_credit = ULONG_MAX; /* wrapped: clamp to ULONG_MAX */

	vif->remaining_credit = min(max_credit, max_burst);
}

static void tx_credit_callback(unsigned long data)
{
	struct xenvif *vif = (struct xenvif *)data;
	tx_add_credit(vif);
	xen_netbk_check_rx_xenvif(vif);
}

static void netbk_tx_err(struct xenvif *vif,
			 struct xen_netif_tx_request *txp, RING_IDX end)
{
	RING_IDX cons = vif->tx.req_cons;

	do {
		make_tx_response(vif, txp, XEN_NETIF_RSP_ERROR);
		if (cons == end)
			break;
		txp = RING_GET_REQUEST(&vif->tx, cons++);
	} while (1);
	vif->tx.req_cons = cons;
	xen_netbk_check_rx_xenvif(vif);
	xenvif_put(vif);
}

static void netbk_fatal_tx_err(struct xenvif *vif)
{
	netdev_err(vif->dev, "fatal error; disabling device\n");
	xenvif_carrier_off(vif);
	xenvif_put(vif);
}

static int netbk_count_requests(struct xenvif *vif,
				struct xen_netif_tx_request *first,
				struct xen_netif_tx_request *txp,
				int work_to_do)
{
	RING_IDX cons = vif->tx.req_cons;
	int slots = 0;
	int drop_err = 0;
	int more_data;

	if (!(first->flags & XEN_NETTXF_more_data))
		return 0;

	do {
		struct xen_netif_tx_request dropped_tx = { 0 };

		if (slots >= work_to_do) {
			netdev_err(vif->dev,
				   "Asked for %d slots but exceeds this limit\n",
				   work_to_do);
			netbk_fatal_tx_err(vif);
			return -ENODATA;
		}

		/* This guest is really using too many slots and
		 * considered malicious.
		 */
		if (unlikely(slots >= fatal_skb_slots)) {
			netdev_err(vif->dev,
				   "Malicious frontend using %d slots, threshold %u\n",
				   slots, fatal_skb_slots);
			netbk_fatal_tx_err(vif);
			return -E2BIG;
		}

		/* Xen network protocol had implicit dependency on
		 * MAX_SKB_FRAGS. XEN_NETBK_LEGACY_SLOTS_MAX is set to
		 * the historical MAX_SKB_FRAGS value 18 to honor the
		 * same behavior as before. Any packet using more than
		 * 18 slots but less than fatal_skb_slots slots is
		 * dropped
		 */
		if (!drop_err && slots >= XEN_NETBK_LEGACY_SLOTS_MAX) {
			if (net_ratelimit())
				netdev_dbg(vif->dev,
					   "Too many slots (%d) exceeding limit (%d), dropping packet\n",
					   slots, XEN_NETBK_LEGACY_SLOTS_MAX);
			drop_err = -E2BIG;
		}

		if (drop_err)
			txp = &dropped_tx;

		memcpy(txp, RING_GET_REQUEST(&vif->tx, cons + slots),
		       sizeof(*txp));

		/* If the guest submitted a frame >= 64 KiB then
		 * first->size overflowed and following slots will
		 * appear to be larger than the frame.
		 *
		 * This cannot be fatal error as there are buggy
		 * frontends that do this.
		 *
		 * Consume all slots and drop the packet.
		 */
		if (!drop_err && txp->size > first->size) {
			if (net_ratelimit())
				netdev_dbg(vif->dev,
					   "Invalid tx request, slot size %u > remaining size %u\n",
					   txp->size, first->size);
			drop_err = -EIO;
		}

		first->size -= txp->size;
		slots++;

		if (unlikely((txp->offset + txp->size) > PAGE_SIZE)) {
			netdev_err(vif->dev, "Cross page boundary, txp->offset: %x, size: %u\n",
				 txp->offset, txp->size);
			netbk_fatal_tx_err(vif);
			return -EINVAL;
		}

		more_data = txp->flags & XEN_NETTXF_more_data;

		if (!drop_err)
			txp++;

	} while (more_data);

	if (drop_err) {
		netbk_tx_err(vif, first, cons + slots);
		return drop_err;
	}

	return slots;
}

static struct page *xen_netbk_alloc_page(struct xen_netbk *netbk,
					 u16 pending_idx)
{
	struct page *page;
	page = alloc_page(GFP_KERNEL|__GFP_COLD);
	if (!page)
		return NULL;
	set_page_ext(page, netbk, pending_idx);
	netbk->mmap_pages[pending_idx] = page;
	return page;
}

static struct gnttab_copy *xen_netbk_get_requests(struct xen_netbk *netbk,
						  struct xenvif *vif,
						  struct sk_buff *skb,
						  struct xen_netif_tx_request *txp,
						  struct gnttab_copy *gop)
{
	struct skb_shared_info *shinfo = skb_shinfo(skb);
	skb_frag_t *frags = shinfo->frags;
	u16 pending_idx = *((u16 *)skb->data);
	u16 head_idx = 0;
	int slot, start;
	struct page *page;
	pending_ring_idx_t index, start_idx = 0;
	uint16_t dst_offset;
	unsigned int nr_slots;
	struct pending_tx_info *first = NULL;

	/* At this point shinfo->nr_frags is in fact the number of
	 * slots, which can be as large as XEN_NETBK_LEGACY_SLOTS_MAX.
	 */
	nr_slots = shinfo->nr_frags;

	/* Skip first skb fragment if it is on same page as header fragment. */
	start = (frag_get_pending_idx(&shinfo->frags[0]) == pending_idx);

	/* Coalesce tx requests, at this point the packet passed in
	 * should be <= 64K. Any packets larger than 64K have been
	 * handled in netbk_count_requests().
	 */
	for (shinfo->nr_frags = slot = start; slot < nr_slots;
	     shinfo->nr_frags++) {
		struct pending_tx_info *pending_tx_info =
			netbk->pending_tx_info;

		page = alloc_page(GFP_KERNEL|__GFP_COLD);
		if (!page)
			goto err;

		dst_offset = 0;
		first = NULL;
		while (dst_offset < PAGE_SIZE && slot < nr_slots) {
			gop->flags = GNTCOPY_source_gref;

			gop->source.u.ref = txp->gref;
			gop->source.domid = vif->domid;
			gop->source.offset = txp->offset;

			gop->dest.domid = DOMID_SELF;

			gop->dest.offset = dst_offset;
			gop->dest.u.gmfn = virt_to_mfn(page_address(page));

			if (dst_offset + txp->size > PAGE_SIZE) {
				/* This page can only merge a portion
				 * of tx request. Do not increment any
				 * pointer / counter here. The txp
				 * will be dealt with in future
				 * rounds, eventually hitting the
				 * `else` branch.
				 */
				gop->len = PAGE_SIZE - dst_offset;
				txp->offset += gop->len;
				txp->size -= gop->len;
				dst_offset += gop->len; /* quit loop */
			} else {
				/* This tx request can be merged in the page */
				gop->len = txp->size;
				dst_offset += gop->len;

				index = pending_index(netbk->pending_cons++);

				pending_idx = netbk->pending_ring[index];

				memcpy(&pending_tx_info[pending_idx].req, txp,
				       sizeof(*txp));
				xenvif_get(vif);

				pending_tx_info[pending_idx].vif = vif;

				/* Poison these fields, corresponding
				 * fields for head tx req will be set
				 * to correct values after the loop.
				 */
				netbk->mmap_pages[pending_idx] = (void *)(~0UL);
				pending_tx_info[pending_idx].head =
					INVALID_PENDING_RING_IDX;

				if (!first) {
					first = &pending_tx_info[pending_idx];
					start_idx = index;
					head_idx = pending_idx;
				}

				txp++;
				slot++;
			}

			gop++;
		}

		first->req.offset = 0;
		first->req.size = dst_offset;
		first->head = start_idx;
		set_page_ext(page, netbk, head_idx);
		netbk->mmap_pages[head_idx] = page;
		frag_set_pending_idx(&frags[shinfo->nr_frags], head_idx);
	}

	BUG_ON(shinfo->nr_frags > MAX_SKB_FRAGS);

	return gop;
err:
	/* Unwind, freeing all pages and sending error responses. */
	while (shinfo->nr_frags-- > start) {
		xen_netbk_idx_release(netbk,
				frag_get_pending_idx(&frags[shinfo->nr_frags]),
				XEN_NETIF_RSP_ERROR);
	}
	/* The head too, if necessary. */
	if (start)
		xen_netbk_idx_release(netbk, pending_idx, XEN_NETIF_RSP_ERROR);

	return NULL;
}

static int xen_netbk_tx_check_gop(struct xen_netbk *netbk,
				  struct sk_buff *skb,
				  struct gnttab_copy **gopp)
{
	struct gnttab_copy *gop = *gopp;
	u16 pending_idx = *((u16 *)skb->data);
	struct skb_shared_info *shinfo = skb_shinfo(skb);
	struct pending_tx_info *tx_info;
	int nr_frags = shinfo->nr_frags;
	int i, err, start;
	u16 peek; /* peek into next tx request */

	/* Check status of header. */
	err = gop->status;
	if (unlikely(err))
		xen_netbk_idx_release(netbk, pending_idx, XEN_NETIF_RSP_ERROR);

	/* Skip first skb fragment if it is on same page as header fragment. */
	start = (frag_get_pending_idx(&shinfo->frags[0]) == pending_idx);

	for (i = start; i < nr_frags; i++) {
		int j, newerr;
		pending_ring_idx_t head;

		pending_idx = frag_get_pending_idx(&shinfo->frags[i]);
		tx_info = &netbk->pending_tx_info[pending_idx];
		head = tx_info->head;

		/* Check error status: if okay then remember grant handle. */
		do {
			newerr = (++gop)->status;
			if (newerr)
				break;
			peek = netbk->pending_ring[pending_index(++head)];
		} while (!pending_tx_is_head(netbk, peek));

		if (likely(!newerr)) {
			/* Had a previous error? Invalidate this fragment. */
			if (unlikely(err))
				xen_netbk_idx_release(netbk, pending_idx, XEN_NETIF_RSP_OKAY);
			continue;
		}

		/* Error on this fragment: respond to client with an error. */
		xen_netbk_idx_release(netbk, pending_idx, XEN_NETIF_RSP_ERROR);

		/* Not the first error? Preceding frags already invalidated. */
		if (err)
			continue;

		/* First error: invalidate header and preceding fragments. */
		pending_idx = *((u16 *)skb->data);
		xen_netbk_idx_release(netbk, pending_idx, XEN_NETIF_RSP_OKAY);
		for (j = start; j < i; j++) {
			pending_idx = frag_get_pending_idx(&shinfo->frags[j]);
			xen_netbk_idx_release(netbk, pending_idx, XEN_NETIF_RSP_OKAY);
		}

		/* Remember the error: invalidate all subsequent fragments. */
		err = newerr;
	}

	*gopp = gop + 1;
	return err;
}

static void xen_netbk_fill_frags(struct xen_netbk *netbk, struct sk_buff *skb)
{
	struct skb_shared_info *shinfo = skb_shinfo(skb);
	int nr_frags = shinfo->nr_frags;
	int i;

	for (i = 0; i < nr_frags; i++) {
		skb_frag_t *frag = shinfo->frags + i;
		struct xen_netif_tx_request *txp;
		struct page *page;
		u16 pending_idx;

		pending_idx = frag_get_pending_idx(frag);

		txp = &netbk->pending_tx_info[pending_idx].req;
		page = virt_to_page(idx_to_kaddr(netbk, pending_idx));
		__skb_fill_page_desc(skb, i, page, txp->offset, txp->size);
		skb->len += txp->size;
		skb->data_len += txp->size;
		skb->truesize += txp->size;

		/* Take an extra reference to offset xen_netbk_idx_release */
		get_page(netbk->mmap_pages[pending_idx]);
		xen_netbk_idx_release(netbk, pending_idx, XEN_NETIF_RSP_OKAY);
	}
}

static int xen_netbk_get_extras(struct xenvif *vif,
				struct xen_netif_extra_info *extras,
				int work_to_do)
{
	struct xen_netif_extra_info extra;
	RING_IDX cons = vif->tx.req_cons;

	do {
		if (unlikely(work_to_do-- <= 0)) {
			netdev_err(vif->dev, "Missing extra info\n");
			netbk_fatal_tx_err(vif);
			return -EBADR;
		}

		memcpy(&extra, RING_GET_REQUEST(&vif->tx, cons),
		       sizeof(extra));
		if (unlikely(!extra.type ||
			     extra.type >= XEN_NETIF_EXTRA_TYPE_MAX)) {
			vif->tx.req_cons = ++cons;
			netdev_err(vif->dev,
				   "Invalid extra type: %d\n", extra.type);
			netbk_fatal_tx_err(vif);
			return -EINVAL;
		}

		memcpy(&extras[extra.type - 1], &extra, sizeof(extra));
		vif->tx.req_cons = ++cons;
	} while (extra.flags & XEN_NETIF_EXTRA_FLAG_MORE);

	return work_to_do;
}

static int netbk_set_skb_gso(struct xenvif *vif,
			     struct sk_buff *skb,
			     struct xen_netif_extra_info *gso)
{
	if (!gso->u.gso.size) {
		netdev_err(vif->dev, "GSO size must not be zero.\n");
		netbk_fatal_tx_err(vif);
		return -EINVAL;
	}

	/* Currently only TCPv4 S.O. is supported. */
	if (gso->u.gso.type != XEN_NETIF_GSO_TYPE_TCPV4) {
		netdev_err(vif->dev, "Bad GSO type %d.\n", gso->u.gso.type);
		netbk_fatal_tx_err(vif);
		return -EINVAL;
	}

	skb_shinfo(skb)->gso_size = gso->u.gso.size;
	skb_shinfo(skb)->gso_type = SKB_GSO_TCPV4;

	/* Header must be checked, and gso_segs computed. */
	skb_shinfo(skb)->gso_type |= SKB_GSO_DODGY;
	skb_shinfo(skb)->gso_segs = 0;

	return 0;
}

static int checksum_setup(struct xenvif *vif, struct sk_buff *skb)
{
	struct iphdr *iph;
	int err = -EPROTO;
	int recalculate_partial_csum = 0;

	/*
	 * A GSO SKB must be CHECKSUM_PARTIAL. However some buggy
	 * peers can fail to set NETRXF_csum_blank when sending a GSO
	 * frame. In this case force the SKB to CHECKSUM_PARTIAL and
	 * recalculate the partial checksum.
	 */
	if (skb->ip_summed != CHECKSUM_PARTIAL && skb_is_gso(skb)) {
		vif->rx_gso_checksum_fixup++;
		skb->ip_summed = CHECKSUM_PARTIAL;
		recalculate_partial_csum = 1;
	}

	/* A non-CHECKSUM_PARTIAL SKB does not require setup. */
	if (skb->ip_summed != CHECKSUM_PARTIAL)
		return 0;

	if (skb->protocol != htons(ETH_P_IP))
		goto out;

	iph = (void *)skb->data;
	switch (iph->protocol) {
	case IPPROTO_TCP:
		if (!skb_partial_csum_set(skb, 4 * iph->ihl,
					  offsetof(struct tcphdr, check)))
			goto out;

		if (recalculate_partial_csum) {
			struct tcphdr *tcph = tcp_hdr(skb);
			tcph->check = ~csum_tcpudp_magic(iph->saddr, iph->daddr,
							 skb->len - iph->ihl*4,
							 IPPROTO_TCP, 0);
		}
		break;
	case IPPROTO_UDP:
		if (!skb_partial_csum_set(skb, 4 * iph->ihl,
					  offsetof(struct udphdr, check)))
			goto out;

		if (recalculate_partial_csum) {
			struct udphdr *udph = udp_hdr(skb);
			udph->check = ~csum_tcpudp_magic(iph->saddr, iph->daddr,
							 skb->len - iph->ihl*4,
							 IPPROTO_UDP, 0);
		}
		break;
	default:
		if (net_ratelimit())
			netdev_err(vif->dev,
				   "Attempting to checksum a non-TCP/UDP packet, dropping a protocol %d packet\n",
				   iph->protocol);
		goto out;
	}

	err = 0;

out:
	return err;
}

static bool tx_credit_exceeded(struct xenvif *vif, unsigned size)
{
	unsigned long now = jiffies;
	unsigned long next_credit =
		vif->credit_timeout.expires +
		msecs_to_jiffies(vif->credit_usec / 1000);

	/* Timer could already be pending in rare cases. */
	if (timer_pending(&vif->credit_timeout))
		return true;

	/* Passed the point where we can replenish credit? */
	if (time_after_eq(now, next_credit)) {
		vif->credit_timeout.expires = now;
		tx_add_credit(vif);
	}

	/* Still too big to send right now? Set a callback. */
	if (size > vif->remaining_credit) {
		vif->credit_timeout.data     =
			(unsigned long)vif;
		vif->credit_timeout.function =
			tx_credit_callback;
		mod_timer(&vif->credit_timeout,
			  next_credit);

		return true;
	}

	return false;
}

static unsigned xen_netbk_tx_build_gops(struct xen_netbk *netbk)
{
	struct gnttab_copy *gop = netbk->tx_copy_ops, *request_gop;
	struct sk_buff *skb;
	int ret;

	while ((nr_pending_reqs(netbk) + XEN_NETBK_LEGACY_SLOTS_MAX
		< MAX_PENDING_REQS) &&
		!list_empty(&netbk->net_schedule_list)) {
		struct xenvif *vif;
		struct xen_netif_tx_request txreq;
		struct xen_netif_tx_request txfrags[XEN_NETBK_LEGACY_SLOTS_MAX];
		struct page *page;
		struct xen_netif_extra_info extras[XEN_NETIF_EXTRA_TYPE_MAX-1];
		u16 pending_idx;
		RING_IDX idx;
		int work_to_do;
		unsigned int data_len;
		pending_ring_idx_t index;

		/* Get a netif from the list with work to do. */
		vif = poll_net_schedule_list(netbk);
		/* This can sometimes happen because the test of
		 * list_empty(net_schedule_list) at the top of the
		 * loop is unlocked.  Just go back and have another
		 * look.
		 */
		if (!vif)
			continue;

		if (vif->tx.sring->req_prod - vif->tx.req_cons >
		    XEN_NETIF_TX_RING_SIZE) {
			netdev_err(vif->dev,
				   "Impossible number of requests. "
				   "req_prod %d, req_cons %d, size %ld\n",
				   vif->tx.sring->req_prod, vif->tx.req_cons,
				   XEN_NETIF_TX_RING_SIZE);
			netbk_fatal_tx_err(vif);
			continue;
		}

		RING_FINAL_CHECK_FOR_REQUESTS(&vif->tx, work_to_do);
		if (!work_to_do) {
			xenvif_put(vif);
			continue;
		}

		idx = vif->tx.req_cons;
		rmb(); /* Ensure that we see the request before we copy it. */
		memcpy(&txreq, RING_GET_REQUEST(&vif->tx, idx), sizeof(txreq));

		/* Credit-based scheduling. */
		if (txreq.size > vif->remaining_credit &&
		    tx_credit_exceeded(vif, txreq.size)) {
			xenvif_put(vif);
			continue;
		}

		vif->remaining_credit -= txreq.size;

		work_to_do--;
		vif->tx.req_cons = ++idx;

		memset(extras, 0, sizeof(extras));
		if (txreq.flags & XEN_NETTXF_extra_info) {
			work_to_do = xen_netbk_get_extras(vif, extras,
							  work_to_do);
			idx = vif->tx.req_cons;
			if (unlikely(work_to_do < 0))
				continue;
		}

		ret = netbk_count_requests(vif, &txreq, txfrags, work_to_do);
		if (unlikely(ret < 0))
			continue;

		idx += ret;

		if (unlikely(txreq.size < ETH_HLEN)) {
			netdev_dbg(vif->dev,
				   "Bad packet size: %d\n", txreq.size);
			netbk_tx_err(vif, &txreq, idx);
			continue;
		}

		/* No crossing a page as the payload mustn't fragment. */
		if (unlikely((txreq.offset + txreq.size) > PAGE_SIZE)) {
			netdev_err(vif->dev,
				   "txreq.offset: %x, size: %u, end: %lu\n",
				   txreq.offset, txreq.size,
				   (txreq.offset&~PAGE_MASK) + txreq.size);
			netbk_fatal_tx_err(vif);
			continue;
		}

		index = pending_index(netbk->pending_cons);
		pending_idx = netbk->pending_ring[index];

		data_len = (txreq.size > PKT_PROT_LEN &&
			    ret < XEN_NETBK_LEGACY_SLOTS_MAX) ?
			PKT_PROT_LEN : txreq.size;

		skb = alloc_skb(data_len + NET_SKB_PAD + NET_IP_ALIGN,
				GFP_ATOMIC | __GFP_NOWARN);
		if (unlikely(skb == NULL)) {
			netdev_dbg(vif->dev,
				   "Can't allocate a skb in start_xmit.\n");
			netbk_tx_err(vif, &txreq, idx);
			break;
		}

		/* Packets passed to netif_rx() must have some headroom. */
		skb_reserve(skb, NET_SKB_PAD + NET_IP_ALIGN);

		if (extras[XEN_NETIF_EXTRA_TYPE_GSO - 1].type) {
			struct xen_netif_extra_info *gso;
			gso = &extras[XEN_NETIF_EXTRA_TYPE_GSO - 1];

			if (netbk_set_skb_gso(vif, skb, gso)) {
				/* Failure in netbk_set_skb_gso is fatal. */
				kfree_skb(skb);
				continue;
			}
		}

		/* XXX could copy straight to head */
		page = xen_netbk_alloc_page(netbk, pending_idx);
		if (!page) {
			kfree_skb(skb);
			netbk_tx_err(vif, &txreq, idx);
			continue;
		}

		gop->source.u.ref = txreq.gref;
		gop->source.domid = vif->domid;
		gop->source.offset = txreq.offset;

		gop->dest.u.gmfn = virt_to_mfn(page_address(page));
		gop->dest.domid = DOMID_SELF;
		gop->dest.offset = txreq.offset;

		gop->len = txreq.size;
		gop->flags = GNTCOPY_source_gref;

		gop++;

		memcpy(&netbk->pending_tx_info[pending_idx].req,
		       &txreq, sizeof(txreq));
		netbk->pending_tx_info[pending_idx].vif = vif;
		netbk->pending_tx_info[pending_idx].head = index;
		*((u16 *)skb->data) = pending_idx;

		__skb_put(skb, data_len);

		skb_shinfo(skb)->nr_frags = ret;
		if (data_len < txreq.size) {
			skb_shinfo(skb)->nr_frags++;
			frag_set_pending_idx(&skb_shinfo(skb)->frags[0],
					     pending_idx);
		} else {
			frag_set_pending_idx(&skb_shinfo(skb)->frags[0],
					     INVALID_PENDING_IDX);
		}

		netbk->pending_cons++;

		request_gop = xen_netbk_get_requests(netbk, vif,
						     skb, txfrags, gop);
		if (request_gop == NULL) {
			kfree_skb(skb);
			netbk_tx_err(vif, &txreq, idx);
			continue;
		}
		gop = request_gop;

		__skb_queue_tail(&netbk->tx_queue, skb);

		vif->tx.req_cons = idx;
		xen_netbk_check_rx_xenvif(vif);

		if ((gop-netbk->tx_copy_ops) >= ARRAY_SIZE(netbk->tx_copy_ops))
			break;
	}

	return gop - netbk->tx_copy_ops;
}

static void xen_netbk_tx_submit(struct xen_netbk *netbk)
{
	struct gnttab_copy *gop = netbk->tx_copy_ops;
	struct sk_buff *skb;

	while ((skb = __skb_dequeue(&netbk->tx_queue)) != NULL) {
		struct xen_netif_tx_request *txp;
		struct xenvif *vif;
		u16 pending_idx;
		unsigned data_len;

		pending_idx = *((u16 *)skb->data);
		vif = netbk->pending_tx_info[pending_idx].vif;
		txp = &netbk->pending_tx_info[pending_idx].req;

		/* Check the remap error code. */
		if (unlikely(xen_netbk_tx_check_gop(netbk, skb, &gop))) {
			netdev_dbg(vif->dev, "netback grant failed.\n");
			skb_shinfo(skb)->nr_frags = 0;
			kfree_skb(skb);
			continue;
		}

		data_len = skb->len;
		memcpy(skb->data,
		       (void *)(idx_to_kaddr(netbk, pending_idx)|txp->offset),
		       data_len);
		if (data_len < txp->size) {
			/* Append the packet payload as a fragment. */
			txp->offset += data_len;
			txp->size -= data_len;
		} else {
			/* Schedule a response immediately. */
			xen_netbk_idx_release(netbk, pending_idx, XEN_NETIF_RSP_OKAY);
		}

		if (txp->flags & XEN_NETTXF_csum_blank)
			skb->ip_summed = CHECKSUM_PARTIAL;
		else if (txp->flags & XEN_NETTXF_data_validated)
			skb->ip_summed = CHECKSUM_UNNECESSARY;

		xen_netbk_fill_frags(netbk, skb);

		/*
		 * If the initial fragment was < PKT_PROT_LEN then
		 * pull through some bytes from the other fragments to
		 * increase the linear region to PKT_PROT_LEN bytes.
		 */
		if (skb_headlen(skb) < PKT_PROT_LEN && skb_is_nonlinear(skb)) {
			int target = min_t(int, skb->len, PKT_PROT_LEN);
			__pskb_pull_tail(skb, target - skb_headlen(skb));
		}

		skb->dev      = vif->dev;
		skb->protocol = eth_type_trans(skb, skb->dev);
		skb_reset_network_header(skb);

		if (checksum_setup(vif, skb)) {
			netdev_dbg(vif->dev,
				   "Can't setup checksum in net_tx_action\n");
			kfree_skb(skb);
			continue;
		}

		skb_probe_transport_header(skb, 0);

		vif->dev->stats.rx_bytes += skb->len;
		vif->dev->stats.rx_packets++;

		xenvif_receive_skb(vif, skb);
	}
}

/* Called after netfront has transmitted */
static void xen_netbk_tx_action(struct xen_netbk *netbk)
{
	unsigned nr_gops;

	nr_gops = xen_netbk_tx_build_gops(netbk);

	if (nr_gops == 0)
		return;

	gnttab_batch_copy(netbk->tx_copy_ops, nr_gops);

	xen_netbk_tx_submit(netbk);
}

static void xen_netbk_idx_release(struct xen_netbk *netbk, u16 pending_idx,
				  u8 status)
{
	struct xenvif *vif;
	struct pending_tx_info *pending_tx_info;
	pending_ring_idx_t head;
	u16 peek; /* peek into next tx request */

	BUG_ON(netbk->mmap_pages[pending_idx] == (void *)(~0UL));

	/* Already complete? */
	if (netbk->mmap_pages[pending_idx] == NULL)
		return;

	pending_tx_info = &netbk->pending_tx_info[pending_idx];

	vif = pending_tx_info->vif;
	head = pending_tx_info->head;

	BUG_ON(!pending_tx_is_head(netbk, head));
	BUG_ON(netbk->pending_ring[pending_index(head)] != pending_idx);

	do {
		pending_ring_idx_t index;
		pending_ring_idx_t idx = pending_index(head);
		u16 info_idx = netbk->pending_ring[idx];

		pending_tx_info = &netbk->pending_tx_info[info_idx];
		make_tx_response(vif, &pending_tx_info->req, status);

		/* Setting any number other than
		 * INVALID_PENDING_RING_IDX indicates this slot is
		 * starting a new packet / ending a previous packet.
		 */
		pending_tx_info->head = 0;

		index = pending_index(netbk->pending_prod++);
		netbk->pending_ring[index] = netbk->pending_ring[info_idx];

		xenvif_put(vif);

		peek = netbk->pending_ring[pending_index(++head)];

	} while (!pending_tx_is_head(netbk, peek));

	netbk->mmap_pages[pending_idx]->mapping = 0;
	put_page(netbk->mmap_pages[pending_idx]);
	netbk->mmap_pages[pending_idx] = NULL;
}


static void make_tx_response(struct xenvif *vif,
			     struct xen_netif_tx_request *txp,
			     s8       st)
{
	RING_IDX i = vif->tx.rsp_prod_pvt;
	struct xen_netif_tx_response *resp;
	int notify;

	resp = RING_GET_RESPONSE(&vif->tx, i);
	resp->id     = txp->id;
	resp->status = st;

	if (txp->flags & XEN_NETTXF_extra_info)
		RING_GET_RESPONSE(&vif->tx, ++i)->status = XEN_NETIF_RSP_NULL;

	vif->tx.rsp_prod_pvt = ++i;
	RING_PUSH_RESPONSES_AND_CHECK_NOTIFY(&vif->tx, notify);
	if (notify)
		notify_remote_via_irq(vif->tx_irq);
}

static struct xen_netif_rx_response *make_rx_response(struct xenvif *vif,
					     u16      id,
					     s8       st,
					     u16      offset,
					     u16      size,
					     u16      flags)
{
	RING_IDX i = vif->rx.rsp_prod_pvt;
	struct xen_netif_rx_response *resp;

	resp = RING_GET_RESPONSE(&vif->rx, i);
	resp->offset     = offset;
	resp->flags      = flags;
	resp->id         = id;
	resp->status     = (s16)size;
	if (st < 0)
		resp->status = (s16)st;

	vif->rx.rsp_prod_pvt = ++i;

	return resp;
}

static inline int rx_work_todo(struct xen_netbk *netbk)
{
	return !skb_queue_empty(&netbk->rx_queue);
}

static inline int tx_work_todo(struct xen_netbk *netbk)
{

	if ((nr_pending_reqs(netbk) + XEN_NETBK_LEGACY_SLOTS_MAX
	     < MAX_PENDING_REQS) &&
	     !list_empty(&netbk->net_schedule_list))
		return 1;

	return 0;
}

static int xen_netbk_kthread(void *data)
{
	struct xen_netbk *netbk = data;
	while (!kthread_should_stop()) {
		wait_event_interruptible(netbk->wq,
				rx_work_todo(netbk) ||
				tx_work_todo(netbk) ||
				kthread_should_stop());
		cond_resched();

		if (kthread_should_stop())
			break;

		if (rx_work_todo(netbk))
			xen_netbk_rx_action(netbk);

		if (tx_work_todo(netbk))
			xen_netbk_tx_action(netbk);
	}

	return 0;
}

void xen_netbk_unmap_frontend_rings(struct xenvif *vif)
{
	if (vif->tx.sring)
		xenbus_unmap_ring_vfree(xenvif_to_xenbus_device(vif),
					vif->tx.sring);
	if (vif->rx.sring)
		xenbus_unmap_ring_vfree(xenvif_to_xenbus_device(vif),
					vif->rx.sring);
}

int xen_netbk_map_frontend_rings(struct xenvif *vif,
				 grant_ref_t tx_ring_ref,
				 grant_ref_t rx_ring_ref)
{
	void *addr;
	struct xen_netif_tx_sring *txs;
	struct xen_netif_rx_sring *rxs;

	int err = -ENOMEM;

	err = xenbus_map_ring_valloc(xenvif_to_xenbus_device(vif),
				     tx_ring_ref, &addr);
	if (err)
		goto err;

	txs = (struct xen_netif_tx_sring *)addr;
	BACK_RING_INIT(&vif->tx, txs, PAGE_SIZE);

	err = xenbus_map_ring_valloc(xenvif_to_xenbus_device(vif),
				     rx_ring_ref, &addr);
	if (err)
		goto err;

	rxs = (struct xen_netif_rx_sring *)addr;
	BACK_RING_INIT(&vif->rx, rxs, PAGE_SIZE);

	vif->rx_req_cons_peek = 0;

	return 0;

err:
	xen_netbk_unmap_frontend_rings(vif);
	return err;
}

static int __init netback_init(void)
{
	int i;
	int rc = 0;
	int group;

	if (!xen_domain())
		return -ENODEV;

	if (fatal_skb_slots < XEN_NETBK_LEGACY_SLOTS_MAX) {
		printk(KERN_INFO
		       "xen-netback: fatal_skb_slots too small (%d), bump it to XEN_NETBK_LEGACY_SLOTS_MAX (%d)\n",
		       fatal_skb_slots, XEN_NETBK_LEGACY_SLOTS_MAX);
		fatal_skb_slots = XEN_NETBK_LEGACY_SLOTS_MAX;
	}

	xen_netbk_group_nr = num_online_cpus();
	xen_netbk = vzalloc(sizeof(struct xen_netbk) * xen_netbk_group_nr);
	if (!xen_netbk)
		return -ENOMEM;

	for (group = 0; group < xen_netbk_group_nr; group++) {
		struct xen_netbk *netbk = &xen_netbk[group];
		skb_queue_head_init(&netbk->rx_queue);
		skb_queue_head_init(&netbk->tx_queue);

		init_timer(&netbk->net_timer);
		netbk->net_timer.data = (unsigned long)netbk;
		netbk->net_timer.function = xen_netbk_alarm;

		netbk->pending_cons = 0;
		netbk->pending_prod = MAX_PENDING_REQS;
		for (i = 0; i < MAX_PENDING_REQS; i++)
			netbk->pending_ring[i] = i;

		init_waitqueue_head(&netbk->wq);
		netbk->task = kthread_create(xen_netbk_kthread,
					     (void *)netbk,
					     "netback/%u", group);

		if (IS_ERR(netbk->task)) {
			printk(KERN_ALERT "kthread_create() fails at netback\n");
			del_timer(&netbk->net_timer);
			rc = PTR_ERR(netbk->task);
			goto failed_init;
		}

		kthread_bind(netbk->task, group);

		INIT_LIST_HEAD(&netbk->net_schedule_list);

		spin_lock_init(&netbk->net_schedule_list_lock);

		atomic_set(&netbk->netfront_count, 0);

		wake_up_process(netbk->task);
	}

	rc = xenvif_xenbus_init();
	if (rc)
		goto failed_init;

	return 0;

failed_init:
	while (--group >= 0) {
		struct xen_netbk *netbk = &xen_netbk[group];
		del_timer(&netbk->net_timer);
		kthread_stop(netbk->task);
	}
	vfree(xen_netbk);
	return rc;

}

module_init(netback_init);

static void __exit netback_fini(void)
{
	int i, j;

	xenvif_xenbus_fini();

	for (i = 0; i < xen_netbk_group_nr; i++) {
		struct xen_netbk *netbk = &xen_netbk[i];
		del_timer_sync(&netbk->net_timer);
		kthread_stop(netbk->task);
		for (j = 0; j < MAX_PENDING_REQS; j++) {
			if (netbk->mmap_pages[i])
				__free_page(netbk->mmap_pages[i]);
		}
	}

	vfree(xen_netbk);
}
module_exit(netback_fini);

MODULE_LICENSE("Dual BSD/GPL");
MODULE_ALIAS("xen-backend:vif");<|MERGE_RESOLUTION|>--- conflicted
+++ resolved
@@ -778,11 +778,6 @@
 					 sco->meta_slots_used);
 
 		RING_PUSH_RESPONSES_AND_CHECK_NOTIFY(&vif->rx, ret);
-<<<<<<< HEAD
-		if (ret && list_empty(&vif->notify_list))
-			list_add_tail(&vif->notify_list, &notify);
-=======
->>>>>>> 4067c666
 
 		xenvif_notify_tx_completion(vif);
 
