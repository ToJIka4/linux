--- conflicted
+++ resolved
@@ -274,11 +274,7 @@
 	else
 		btrfs_set_header_owner(cow, new_root_objectid);
 
-<<<<<<< HEAD
-	write_extent_buffer(cow, root->fs_info->fsid, btrfs_header_fsid(cow),
-=======
 	write_extent_buffer(cow, root->fs_info->fsid, btrfs_header_fsid(),
->>>>>>> d8ec26d7
 			    BTRFS_FSID_SIZE);
 
 	WARN_ON(btrfs_header_generation(buf) > trans->transid);
@@ -488,7 +484,6 @@
 	struct rb_node *parent = NULL;
 	struct tree_mod_elem *cur;
 	int ret = 0;
-<<<<<<< HEAD
 
 	BUG_ON(!tm);
 
@@ -506,25 +501,6 @@
 		return 0;
 	}
 
-=======
-
-	BUG_ON(!tm);
-
-	tree_mod_log_write_lock(fs_info);
-	if (list_empty(&fs_info->tree_mod_seq_list)) {
-		tree_mod_log_write_unlock(fs_info);
-		/*
-		 * Ok we no longer care about logging modifications, free up tm
-		 * and return 0.  Any callers shouldn't be using tm after
-		 * calling tree_mod_log_insert, but if they do we can just
-		 * change this to return a special error code to let the callers
-		 * do their own thing.
-		 */
-		kfree(tm);
-		return 0;
-	}
-
->>>>>>> d8ec26d7
 	spin_lock(&fs_info->tree_mod_seq_lock);
 	tm->seq = btrfs_inc_tree_mod_seq_minor(fs_info);
 	spin_unlock(&fs_info->tree_mod_seq_lock);
@@ -1020,11 +996,7 @@
 	else
 		btrfs_set_header_owner(cow, root->root_key.objectid);
 
-<<<<<<< HEAD
-	write_extent_buffer(cow, root->fs_info->fsid, btrfs_header_fsid(cow),
-=======
 	write_extent_buffer(cow, root->fs_info->fsid, btrfs_header_fsid(),
->>>>>>> d8ec26d7
 			    BTRFS_FSID_SIZE);
 
 	ret = update_ref_for_cow(trans, root, buf, cow, &last_ref);
@@ -2785,11 +2757,7 @@
 	int level;
 	int lowest_unlock = 1;
 	u8 lowest_level = 0;
-<<<<<<< HEAD
-	int prev_cmp;
-=======
 	int prev_cmp = -1;
->>>>>>> d8ec26d7
 
 	lowest_level = p->lowest_level;
 	WARN_ON(p->nodes[0] != NULL);
@@ -2800,7 +2768,6 @@
 	}
 
 again:
-	prev_cmp = -1;
 	b = get_old_root(root, time_seq);
 	level = btrfs_header_level(b);
 	p->locks[level] = BTRFS_READ_LOCK;
@@ -2818,14 +2785,11 @@
 		 */
 		btrfs_unlock_up_safe(p, level + 1);
 
-<<<<<<< HEAD
-=======
 		/*
 		 * Since we can unwind eb's we want to do a real search every
 		 * time.
 		 */
 		prev_cmp = -1;
->>>>>>> d8ec26d7
 		ret = key_search(b, key, level, &prev_cmp, &slot);
 
 		if (level != 0) {
@@ -3187,11 +3151,7 @@
 	btrfs_set_header_backref_rev(c, BTRFS_MIXED_BACKREF_REV);
 	btrfs_set_header_owner(c, root->root_key.objectid);
 
-<<<<<<< HEAD
-	write_extent_buffer(c, root->fs_info->fsid, btrfs_header_fsid(c),
-=======
 	write_extent_buffer(c, root->fs_info->fsid, btrfs_header_fsid(),
->>>>>>> d8ec26d7
 			    BTRFS_FSID_SIZE);
 
 	write_extent_buffer(c, root->fs_info->chunk_tree_uuid,
@@ -3330,11 +3290,7 @@
 	btrfs_set_header_backref_rev(split, BTRFS_MIXED_BACKREF_REV);
 	btrfs_set_header_owner(split, root->root_key.objectid);
 	write_extent_buffer(split, root->fs_info->fsid,
-<<<<<<< HEAD
-			    btrfs_header_fsid(split), BTRFS_FSID_SIZE);
-=======
 			    btrfs_header_fsid(), BTRFS_FSID_SIZE);
->>>>>>> d8ec26d7
 	write_extent_buffer(split, root->fs_info->chunk_tree_uuid,
 			    btrfs_header_chunk_tree_uuid(split),
 			    BTRFS_UUID_SIZE);
@@ -4088,11 +4044,7 @@
 	btrfs_set_header_owner(right, root->root_key.objectid);
 	btrfs_set_header_level(right, 0);
 	write_extent_buffer(right, root->fs_info->fsid,
-<<<<<<< HEAD
-			    btrfs_header_fsid(right), BTRFS_FSID_SIZE);
-=======
 			    btrfs_header_fsid(), BTRFS_FSID_SIZE);
->>>>>>> d8ec26d7
 
 	write_extent_buffer(right, root->fs_info->chunk_tree_uuid,
 			    btrfs_header_chunk_tree_uuid(right),
