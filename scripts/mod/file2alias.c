/* Simple code to turn various tables in an ELF file into alias definitions.
 * This deals with kernel datastructures where they should be
 * dealt with: in the kernel source.
 *
 * Copyright 2002-2003  Rusty Russell, IBM Corporation
 *           2003       Kai Germaschewski
 *
 *
 * This software may be used and distributed according to the terms
 * of the GNU General Public License, incorporated herein by reference.
 */

#include "modpost.h"

/* We use the ELF typedefs for kernel_ulong_t but bite the bullet and
 * use either stdint.h or inttypes.h for the rest. */
#if KERNEL_ELFCLASS == ELFCLASS32
typedef Elf32_Addr	kernel_ulong_t;
#define BITS_PER_LONG 32
#else
typedef Elf64_Addr	kernel_ulong_t;
#define BITS_PER_LONG 64
#endif
#ifdef __sun__
#include <inttypes.h>
#else
#include <stdint.h>
#endif

#include <ctype.h>
#include <stdbool.h>

typedef uint32_t	__u32;
typedef uint16_t	__u16;
typedef unsigned char	__u8;

/* Big exception to the "don't include kernel headers into userspace, which
 * even potentially has different endianness and word sizes, since
 * we handle those differences explicitly below */
#include "../../include/linux/mod_devicetable.h"

/* This array collects all instances that use the generic do_table */
struct devtable {
	const char *device_id; /* name of table, __mod_<name>_device_table. */
	unsigned long id_size;
	void *function;
};

<<<<<<< HEAD
/* We construct a table of pointers in an ELF section (pointers generally
 * go unpadded by gcc).  ld creates boundary syms for us. */
extern struct devtable *__start___devtable[], *__stop___devtable[];
#define ___cat(a,b) a ## b
#define __cat(a,b) ___cat(a,b)
=======
#define ___cat(a,b) a ## b
#define __cat(a,b) ___cat(a,b)

/* we need some special handling for this host tool running eventually on
 * Darwin. The Mach-O section handling is a bit different than ELF section
 * handling. The differnces in detail are:
 *  a) we have segments which have sections
 *  b) we need a API call to get the respective section symbols */
#if defined(__MACH__)
#include <mach-o/getsect.h>

#define INIT_SECTION(name)  do {					\
		unsigned long name ## _len;				\
		char *__cat(pstart_,name) = getsectdata("__TEXT",	\
			#name, &__cat(name,_len));			\
		char *__cat(pstop_,name) = __cat(pstart_,name) +	\
			__cat(name, _len);				\
		__cat(__start_,name) = (void *)__cat(pstart_,name);	\
		__cat(__stop_,name) = (void *)__cat(pstop_,name);	\
	} while (0)
#define SECTION(name)   __attribute__((section("__TEXT, " #name)))

struct devtable **__start___devtable, **__stop___devtable;
#else
#define INIT_SECTION(name) /* no-op for ELF */
#define SECTION(name)   __attribute__((section(#name)))

/* We construct a table of pointers in an ELF section (pointers generally
 * go unpadded by gcc).  ld creates boundary syms for us. */
extern struct devtable *__start___devtable[], *__stop___devtable[];
#endif /* __MACH__ */
>>>>>>> c16fa4f2

#if __GNUC__ == 3 && __GNUC_MINOR__ < 3
# define __used			__attribute__((__unused__))
#else
# define __used			__attribute__((__used__))
#endif

/* Add a table entry.  We test function type matches while we're here. */
#define ADD_TO_DEVTABLE(device_id, type, function) \
	static struct devtable __cat(devtable,__LINE__) = {	\
		device_id + 0*sizeof((function)((const char *)NULL,	\
						(type *)NULL,		\
						(char *)NULL)),		\
		sizeof(type), (function) };				\
<<<<<<< HEAD
	static struct devtable *__attribute__((section("__devtable"))) \
		__used __cat(devtable_ptr,__LINE__) = &__cat(devtable,__LINE__)
=======
	static struct devtable *SECTION(__devtable) __used \
		__cat(devtable_ptr,__LINE__) = &__cat(devtable,__LINE__)
>>>>>>> c16fa4f2

#define ADD(str, sep, cond, field)                              \
do {                                                            \
        strcat(str, sep);                                       \
        if (cond)                                               \
                sprintf(str + strlen(str),                      \
                        sizeof(field) == 1 ? "%02X" :           \
                        sizeof(field) == 2 ? "%04X" :           \
                        sizeof(field) == 4 ? "%08X" : "",       \
                        field);                                 \
        else                                                    \
                sprintf(str + strlen(str), "*");                \
} while(0)

/* Always end in a wildcard, for future extension */
static inline void add_wildcard(char *str)
{
	int len = strlen(str);

	if (str[len - 1] != '*')
		strcat(str + len, "*");
}

unsigned int cross_build = 0;
/**
 * Check that sizeof(device_id type) are consistent with size of section
 * in .o file. If in-consistent then userspace and kernel does not agree
 * on actual size which is a bug.
 * Also verify that the final entry in the table is all zeros.
 * Ignore both checks if build host differ from target host and size differs.
 **/
static void device_id_check(const char *modname, const char *device_id,
			    unsigned long size, unsigned long id_size,
			    void *symval)
{
	int i;

	if (size % id_size || size < id_size) {
		if (cross_build != 0)
			return;
		fatal("%s: sizeof(struct %s_device_id)=%lu is not a modulo "
		      "of the size of section __mod_%s_device_table=%lu.\n"
		      "Fix definition of struct %s_device_id "
		      "in mod_devicetable.h\n",
		      modname, device_id, id_size, device_id, size, device_id);
	}
	/* Verify last one is a terminator */
	for (i = 0; i < id_size; i++ ) {
		if (*(uint8_t*)(symval+size-id_size+i)) {
			fprintf(stderr,"%s: struct %s_device_id is %lu bytes.  "
				"The last of %lu is:\n",
				modname, device_id, id_size, size / id_size);
			for (i = 0; i < id_size; i++ )
				fprintf(stderr,"0x%02x ",
					*(uint8_t*)(symval+size-id_size+i) );
			fprintf(stderr,"\n");
			fatal("%s: struct %s_device_id is not terminated "
				"with a NULL entry!\n", modname, device_id);
		}
	}
}

/* USB is special because the bcdDevice can be matched against a numeric range */
/* Looks like "usb:vNpNdNdcNdscNdpNicNiscNipN" */
static void do_usb_entry(struct usb_device_id *id,
			 unsigned int bcdDevice_initial, int bcdDevice_initial_digits,
			 unsigned char range_lo, unsigned char range_hi,
			 unsigned char max, struct module *mod)
{
	char alias[500];
	strcpy(alias, "usb:");
	ADD(alias, "v", id->match_flags&USB_DEVICE_ID_MATCH_VENDOR,
	    id->idVendor);
	ADD(alias, "p", id->match_flags&USB_DEVICE_ID_MATCH_PRODUCT,
	    id->idProduct);

	strcat(alias, "d");
	if (bcdDevice_initial_digits)
		sprintf(alias + strlen(alias), "%0*X",
			bcdDevice_initial_digits, bcdDevice_initial);
	if (range_lo == range_hi)
		sprintf(alias + strlen(alias), "%X", range_lo);
	else if (range_lo > 0 || range_hi < max) {
		if (range_lo > 0x9 || range_hi < 0xA)
			sprintf(alias + strlen(alias),
				"[%X-%X]",
				range_lo,
				range_hi);
		else {
			sprintf(alias + strlen(alias),
				range_lo < 0x9 ? "[%X-9" : "[%X",
				range_lo);
			sprintf(alias + strlen(alias),
				range_hi > 0xA ? "a-%X]" : "%X]",
				range_lo);
		}
	}
	if (bcdDevice_initial_digits < (sizeof(id->bcdDevice_lo) * 2 - 1))
		strcat(alias, "*");

	ADD(alias, "dc", id->match_flags&USB_DEVICE_ID_MATCH_DEV_CLASS,
	    id->bDeviceClass);
	ADD(alias, "dsc",
	    id->match_flags&USB_DEVICE_ID_MATCH_DEV_SUBCLASS,
	    id->bDeviceSubClass);
	ADD(alias, "dp",
	    id->match_flags&USB_DEVICE_ID_MATCH_DEV_PROTOCOL,
	    id->bDeviceProtocol);
	ADD(alias, "ic",
	    id->match_flags&USB_DEVICE_ID_MATCH_INT_CLASS,
	    id->bInterfaceClass);
	ADD(alias, "isc",
	    id->match_flags&USB_DEVICE_ID_MATCH_INT_SUBCLASS,
	    id->bInterfaceSubClass);
	ADD(alias, "ip",
	    id->match_flags&USB_DEVICE_ID_MATCH_INT_PROTOCOL,
	    id->bInterfaceProtocol);

	add_wildcard(alias);
	buf_printf(&mod->dev_table_buf,
		   "MODULE_ALIAS(\"%s\");\n", alias);
}

/* Handles increment/decrement of BCD formatted integers */
/* Returns the previous value, so it works like i++ or i-- */
static unsigned int incbcd(unsigned int *bcd,
			   int inc,
			   unsigned char max,
			   size_t chars)
{
	unsigned int init = *bcd, i, j;
	unsigned long long c, dec = 0;

	/* If bcd is not in BCD format, just increment */
	if (max > 0x9) {
		*bcd += inc;
		return init;
	}

	/* Convert BCD to Decimal */
	for (i=0 ; i < chars ; i++) {
		c = (*bcd >> (i << 2)) & 0xf;
		c = c > 9 ? 9 : c; /* force to bcd just in case */
		for (j=0 ; j < i ; j++)
			c = c * 10;
		dec += c;
	}

	/* Do our increment/decrement */
	dec += inc;
	*bcd  = 0;

	/* Convert back to BCD */
	for (i=0 ; i < chars ; i++) {
		for (c=1,j=0 ; j < i ; j++)
			c = c * 10;
		c = (dec / c) % 10;
		*bcd += c << (i << 2);
	}
	return init;
}

static void do_usb_entry_multi(struct usb_device_id *id, struct module *mod)
{
	unsigned int devlo, devhi;
	unsigned char chi, clo, max;
	int ndigits;

	id->match_flags = TO_NATIVE(id->match_flags);
	id->idVendor = TO_NATIVE(id->idVendor);
	id->idProduct = TO_NATIVE(id->idProduct);

	devlo = id->match_flags & USB_DEVICE_ID_MATCH_DEV_LO ?
		TO_NATIVE(id->bcdDevice_lo) : 0x0U;
	devhi = id->match_flags & USB_DEVICE_ID_MATCH_DEV_HI ?
		TO_NATIVE(id->bcdDevice_hi) : ~0x0U;

	/* Figure out if this entry is in bcd or hex format */
	max = 0x9; /* Default to decimal format */
	for (ndigits = 0 ; ndigits < sizeof(id->bcdDevice_lo) * 2 ; ndigits++) {
		clo = (devlo >> (ndigits << 2)) & 0xf;
		chi = ((devhi > 0x9999 ? 0x9999 : devhi) >> (ndigits << 2)) & 0xf;
		if (clo > max || chi > max) {
			max = 0xf;
			break;
		}
	}

	/*
	 * Some modules (visor) have empty slots as placeholder for
	 * run-time specification that results in catch-all alias
	 */
	if (!(id->idVendor | id->idProduct | id->bDeviceClass | id->bInterfaceClass))
		return;

	/* Convert numeric bcdDevice range into fnmatch-able pattern(s) */
	for (ndigits = sizeof(id->bcdDevice_lo) * 2 - 1; devlo <= devhi; ndigits--) {
		clo = devlo & 0xf;
		chi = devhi & 0xf;
		if (chi > max)	/* If we are in bcd mode, truncate if necessary */
			chi = max;
		devlo >>= 4;
		devhi >>= 4;

		if (devlo == devhi || !ndigits) {
			do_usb_entry(id, devlo, ndigits, clo, chi, max, mod);
			break;
		}

		if (clo > 0x0)
			do_usb_entry(id,
				     incbcd(&devlo, 1, max,
					    sizeof(id->bcdDevice_lo) * 2),
				     ndigits, clo, max, max, mod);

		if (chi < max)
			do_usb_entry(id,
				     incbcd(&devhi, -1, max,
					    sizeof(id->bcdDevice_lo) * 2),
				     ndigits, 0x0, chi, max, mod);
	}
}

static void do_usb_table(void *symval, unsigned long size,
			 struct module *mod)
{
	unsigned int i;
	const unsigned long id_size = sizeof(struct usb_device_id);

	device_id_check(mod->name, "usb", size, id_size, symval);

	/* Leave last one: it's the terminator. */
	size -= id_size;

	for (i = 0; i < size; i += id_size)
		do_usb_entry_multi(symval + i, mod);
}

/* Looks like: hid:bNvNpN */
static int do_hid_entry(const char *filename,
			     struct hid_device_id *id, char *alias)
{
	id->bus = TO_NATIVE(id->bus);
	id->vendor = TO_NATIVE(id->vendor);
	id->product = TO_NATIVE(id->product);

	sprintf(alias, "hid:b%04X", id->bus);
	ADD(alias, "v", id->vendor != HID_ANY_ID, id->vendor);
	ADD(alias, "p", id->product != HID_ANY_ID, id->product);

	return 1;
}
ADD_TO_DEVTABLE("hid", struct hid_device_id, do_hid_entry);

/* Looks like: ieee1394:venNmoNspNverN */
static int do_ieee1394_entry(const char *filename,
			     struct ieee1394_device_id *id, char *alias)
{
	id->match_flags = TO_NATIVE(id->match_flags);
	id->vendor_id = TO_NATIVE(id->vendor_id);
	id->model_id = TO_NATIVE(id->model_id);
	id->specifier_id = TO_NATIVE(id->specifier_id);
	id->version = TO_NATIVE(id->version);

	strcpy(alias, "ieee1394:");
	ADD(alias, "ven", id->match_flags & IEEE1394_MATCH_VENDOR_ID,
	    id->vendor_id);
	ADD(alias, "mo", id->match_flags & IEEE1394_MATCH_MODEL_ID,
	    id->model_id);
	ADD(alias, "sp", id->match_flags & IEEE1394_MATCH_SPECIFIER_ID,
	    id->specifier_id);
	ADD(alias, "ver", id->match_flags & IEEE1394_MATCH_VERSION,
	    id->version);

	add_wildcard(alias);
	return 1;
}
ADD_TO_DEVTABLE("ieee1394", struct ieee1394_device_id, do_ieee1394_entry);

/* Looks like: pci:vNdNsvNsdNbcNscNiN. */
static int do_pci_entry(const char *filename,
			struct pci_device_id *id, char *alias)
{
	/* Class field can be divided into these three. */
	unsigned char baseclass, subclass, interface,
		baseclass_mask, subclass_mask, interface_mask;

	id->vendor = TO_NATIVE(id->vendor);
	id->device = TO_NATIVE(id->device);
	id->subvendor = TO_NATIVE(id->subvendor);
	id->subdevice = TO_NATIVE(id->subdevice);
	id->class = TO_NATIVE(id->class);
	id->class_mask = TO_NATIVE(id->class_mask);

	strcpy(alias, "pci:");
	ADD(alias, "v", id->vendor != PCI_ANY_ID, id->vendor);
	ADD(alias, "d", id->device != PCI_ANY_ID, id->device);
	ADD(alias, "sv", id->subvendor != PCI_ANY_ID, id->subvendor);
	ADD(alias, "sd", id->subdevice != PCI_ANY_ID, id->subdevice);

	baseclass = (id->class) >> 16;
	baseclass_mask = (id->class_mask) >> 16;
	subclass = (id->class) >> 8;
	subclass_mask = (id->class_mask) >> 8;
	interface = id->class;
	interface_mask = id->class_mask;

	if ((baseclass_mask != 0 && baseclass_mask != 0xFF)
	    || (subclass_mask != 0 && subclass_mask != 0xFF)
	    || (interface_mask != 0 && interface_mask != 0xFF)) {
		warn("Can't handle masks in %s:%04X\n",
		     filename, id->class_mask);
		return 0;
	}

	ADD(alias, "bc", baseclass_mask == 0xFF, baseclass);
	ADD(alias, "sc", subclass_mask == 0xFF, subclass);
	ADD(alias, "i", interface_mask == 0xFF, interface);
	add_wildcard(alias);
	return 1;
}
ADD_TO_DEVTABLE("pci", struct pci_device_id, do_pci_entry);

/* looks like: "ccw:tNmNdtNdmN" */
static int do_ccw_entry(const char *filename,
			struct ccw_device_id *id, char *alias)
{
	id->match_flags = TO_NATIVE(id->match_flags);
	id->cu_type = TO_NATIVE(id->cu_type);
	id->cu_model = TO_NATIVE(id->cu_model);
	id->dev_type = TO_NATIVE(id->dev_type);
	id->dev_model = TO_NATIVE(id->dev_model);

	strcpy(alias, "ccw:");
	ADD(alias, "t", id->match_flags&CCW_DEVICE_ID_MATCH_CU_TYPE,
	    id->cu_type);
	ADD(alias, "m", id->match_flags&CCW_DEVICE_ID_MATCH_CU_MODEL,
	    id->cu_model);
	ADD(alias, "dt", id->match_flags&CCW_DEVICE_ID_MATCH_DEVICE_TYPE,
	    id->dev_type);
	ADD(alias, "dm", id->match_flags&CCW_DEVICE_ID_MATCH_DEVICE_MODEL,
	    id->dev_model);
	add_wildcard(alias);
	return 1;
}
ADD_TO_DEVTABLE("ccw", struct ccw_device_id, do_ccw_entry);

/* looks like: "ap:tN" */
static int do_ap_entry(const char *filename,
		       struct ap_device_id *id, char *alias)
{
	sprintf(alias, "ap:t%02X*", id->dev_type);
	return 1;
}
ADD_TO_DEVTABLE("ap", struct ap_device_id, do_ap_entry);

/* looks like: "css:tN" */
static int do_css_entry(const char *filename,
			struct css_device_id *id, char *alias)
{
	sprintf(alias, "css:t%01X", id->type);
	return 1;
}
ADD_TO_DEVTABLE("css", struct css_device_id, do_css_entry);

/* Looks like: "serio:tyNprNidNexN" */
static int do_serio_entry(const char *filename,
			  struct serio_device_id *id, char *alias)
{
	id->type = TO_NATIVE(id->type);
	id->proto = TO_NATIVE(id->proto);
	id->id = TO_NATIVE(id->id);
	id->extra = TO_NATIVE(id->extra);

	strcpy(alias, "serio:");
	ADD(alias, "ty", id->type != SERIO_ANY, id->type);
	ADD(alias, "pr", id->proto != SERIO_ANY, id->proto);
	ADD(alias, "id", id->id != SERIO_ANY, id->id);
	ADD(alias, "ex", id->extra != SERIO_ANY, id->extra);

	add_wildcard(alias);
	return 1;
}
ADD_TO_DEVTABLE("serio", struct serio_device_id, do_serio_entry);

/* looks like: "acpi:ACPI0003 or acpi:PNP0C0B" or "acpi:LNXVIDEO" */
static int do_acpi_entry(const char *filename,
			struct acpi_device_id *id, char *alias)
{
	sprintf(alias, "acpi*:%s:*", id->id);
	return 1;
}
ADD_TO_DEVTABLE("acpi", struct acpi_device_id, do_acpi_entry);

/* looks like: "pnp:dD" */
static void do_pnp_device_entry(void *symval, unsigned long size,
				struct module *mod)
{
	const unsigned long id_size = sizeof(struct pnp_device_id);
	const unsigned int count = (size / id_size)-1;
	const struct pnp_device_id *devs = symval;
	unsigned int i;

	device_id_check(mod->name, "pnp", size, id_size, symval);

	for (i = 0; i < count; i++) {
		const char *id = (char *)devs[i].id;
		char acpi_id[sizeof(devs[0].id)];
		int j;

		buf_printf(&mod->dev_table_buf,
			   "MODULE_ALIAS(\"pnp:d%s*\");\n", id);

		/* fix broken pnp bus lowercasing */
		for (j = 0; j < sizeof(acpi_id); j++)
			acpi_id[j] = toupper(id[j]);
		buf_printf(&mod->dev_table_buf,
			   "MODULE_ALIAS(\"acpi*:%s:*\");\n", acpi_id);
	}
}

/* looks like: "pnp:dD" for every device of the card */
static void do_pnp_card_entries(void *symval, unsigned long size,
				struct module *mod)
{
	const unsigned long id_size = sizeof(struct pnp_card_device_id);
	const unsigned int count = (size / id_size)-1;
	const struct pnp_card_device_id *cards = symval;
	unsigned int i;

	device_id_check(mod->name, "pnp", size, id_size, symval);

	for (i = 0; i < count; i++) {
		unsigned int j;
		const struct pnp_card_device_id *card = &cards[i];

		for (j = 0; j < PNP_MAX_DEVICES; j++) {
			const char *id = (char *)card->devs[j].id;
			int i2, j2;
			int dup = 0;

			if (!id[0])
				break;

			/* find duplicate, already added value */
			for (i2 = 0; i2 < i && !dup; i2++) {
				const struct pnp_card_device_id *card2 = &cards[i2];

				for (j2 = 0; j2 < PNP_MAX_DEVICES; j2++) {
					const char *id2 = (char *)card2->devs[j2].id;

					if (!id2[0])
						break;

					if (!strcmp(id, id2)) {
						dup = 1;
						break;
					}
				}
			}

			/* add an individual alias for every device entry */
			if (!dup) {
				char acpi_id[sizeof(card->devs[0].id)];
				int k;

				buf_printf(&mod->dev_table_buf,
					   "MODULE_ALIAS(\"pnp:d%s*\");\n", id);

				/* fix broken pnp bus lowercasing */
				for (k = 0; k < sizeof(acpi_id); k++)
					acpi_id[k] = toupper(id[k]);
				buf_printf(&mod->dev_table_buf,
					   "MODULE_ALIAS(\"acpi*:%s:*\");\n", acpi_id);
			}
		}
	}
}

/* Looks like: pcmcia:mNcNfNfnNpfnNvaNvbNvcNvdN. */
static int do_pcmcia_entry(const char *filename,
			   struct pcmcia_device_id *id, char *alias)
{
	unsigned int i;

	id->match_flags = TO_NATIVE(id->match_flags);
	id->manf_id = TO_NATIVE(id->manf_id);
	id->card_id = TO_NATIVE(id->card_id);
	id->func_id = TO_NATIVE(id->func_id);
	id->function = TO_NATIVE(id->function);
	id->device_no = TO_NATIVE(id->device_no);

	for (i=0; i<4; i++) {
		id->prod_id_hash[i] = TO_NATIVE(id->prod_id_hash[i]);
       }

       strcpy(alias, "pcmcia:");
       ADD(alias, "m", id->match_flags & PCMCIA_DEV_ID_MATCH_MANF_ID,
	   id->manf_id);
       ADD(alias, "c", id->match_flags & PCMCIA_DEV_ID_MATCH_CARD_ID,
	   id->card_id);
       ADD(alias, "f", id->match_flags & PCMCIA_DEV_ID_MATCH_FUNC_ID,
	   id->func_id);
       ADD(alias, "fn", id->match_flags & PCMCIA_DEV_ID_MATCH_FUNCTION,
	   id->function);
       ADD(alias, "pfn", id->match_flags & PCMCIA_DEV_ID_MATCH_DEVICE_NO,
	   id->device_no);
       ADD(alias, "pa", id->match_flags & PCMCIA_DEV_ID_MATCH_PROD_ID1, id->prod_id_hash[0]);
       ADD(alias, "pb", id->match_flags & PCMCIA_DEV_ID_MATCH_PROD_ID2, id->prod_id_hash[1]);
       ADD(alias, "pc", id->match_flags & PCMCIA_DEV_ID_MATCH_PROD_ID3, id->prod_id_hash[2]);
       ADD(alias, "pd", id->match_flags & PCMCIA_DEV_ID_MATCH_PROD_ID4, id->prod_id_hash[3]);

	add_wildcard(alias);
       return 1;
}
ADD_TO_DEVTABLE("pcmcia", struct pcmcia_device_id, do_pcmcia_entry);

static int do_of_entry (const char *filename, struct of_device_id *of, char *alias)
{
    int len;
    char *tmp;
    len = sprintf (alias, "of:N%sT%s",
                    of->name[0] ? of->name : "*",
                    of->type[0] ? of->type : "*");

    if (of->compatible[0])
        sprintf (&alias[len], "%sC%s",
                     of->type[0] ? "*" : "",
                     of->compatible);

    /* Replace all whitespace with underscores */
    for (tmp = alias; tmp && *tmp; tmp++)
        if (isspace (*tmp))
            *tmp = '_';

    add_wildcard(alias);
    return 1;
}
ADD_TO_DEVTABLE("of", struct of_device_id, do_of_entry);

static int do_vio_entry(const char *filename, struct vio_device_id *vio,
		char *alias)
{
	char *tmp;

	sprintf(alias, "vio:T%sS%s", vio->type[0] ? vio->type : "*",
			vio->compat[0] ? vio->compat : "*");

	/* Replace all whitespace with underscores */
	for (tmp = alias; tmp && *tmp; tmp++)
		if (isspace (*tmp))
			*tmp = '_';

	add_wildcard(alias);
	return 1;
}
ADD_TO_DEVTABLE("vio", struct vio_device_id, do_vio_entry);

#define ARRAY_SIZE(x) (sizeof(x) / sizeof((x)[0]))

static void do_input(char *alias,
		     kernel_ulong_t *arr, unsigned int min, unsigned int max)
{
	unsigned int i;

	for (i = min; i < max; i++)
		if (arr[i / BITS_PER_LONG] & (1L << (i%BITS_PER_LONG)))
			sprintf(alias + strlen(alias), "%X,*", i);
}

/* input:b0v0p0e0-eXkXrXaXmXlXsXfXwX where X is comma-separated %02X. */
static int do_input_entry(const char *filename, struct input_device_id *id,
			  char *alias)
{
	sprintf(alias, "input:");

	ADD(alias, "b", id->flags & INPUT_DEVICE_ID_MATCH_BUS, id->bustype);
	ADD(alias, "v", id->flags & INPUT_DEVICE_ID_MATCH_VENDOR, id->vendor);
	ADD(alias, "p", id->flags & INPUT_DEVICE_ID_MATCH_PRODUCT, id->product);
	ADD(alias, "e", id->flags & INPUT_DEVICE_ID_MATCH_VERSION, id->version);

	sprintf(alias + strlen(alias), "-e*");
	if (id->flags & INPUT_DEVICE_ID_MATCH_EVBIT)
		do_input(alias, id->evbit, 0, INPUT_DEVICE_ID_EV_MAX);
	sprintf(alias + strlen(alias), "k*");
	if (id->flags & INPUT_DEVICE_ID_MATCH_KEYBIT)
		do_input(alias, id->keybit,
			 INPUT_DEVICE_ID_KEY_MIN_INTERESTING,
			 INPUT_DEVICE_ID_KEY_MAX);
	sprintf(alias + strlen(alias), "r*");
	if (id->flags & INPUT_DEVICE_ID_MATCH_RELBIT)
		do_input(alias, id->relbit, 0, INPUT_DEVICE_ID_REL_MAX);
	sprintf(alias + strlen(alias), "a*");
	if (id->flags & INPUT_DEVICE_ID_MATCH_ABSBIT)
		do_input(alias, id->absbit, 0, INPUT_DEVICE_ID_ABS_MAX);
	sprintf(alias + strlen(alias), "m*");
	if (id->flags & INPUT_DEVICE_ID_MATCH_MSCIT)
		do_input(alias, id->mscbit, 0, INPUT_DEVICE_ID_MSC_MAX);
	sprintf(alias + strlen(alias), "l*");
	if (id->flags & INPUT_DEVICE_ID_MATCH_LEDBIT)
		do_input(alias, id->ledbit, 0, INPUT_DEVICE_ID_LED_MAX);
	sprintf(alias + strlen(alias), "s*");
	if (id->flags & INPUT_DEVICE_ID_MATCH_SNDBIT)
		do_input(alias, id->sndbit, 0, INPUT_DEVICE_ID_SND_MAX);
	sprintf(alias + strlen(alias), "f*");
	if (id->flags & INPUT_DEVICE_ID_MATCH_FFBIT)
		do_input(alias, id->ffbit, 0, INPUT_DEVICE_ID_FF_MAX);
	sprintf(alias + strlen(alias), "w*");
	if (id->flags & INPUT_DEVICE_ID_MATCH_SWBIT)
		do_input(alias, id->swbit, 0, INPUT_DEVICE_ID_SW_MAX);
	return 1;
}
ADD_TO_DEVTABLE("input", struct input_device_id, do_input_entry);

static int do_eisa_entry(const char *filename, struct eisa_device_id *eisa,
		char *alias)
{
	if (eisa->sig[0])
		sprintf(alias, EISA_DEVICE_MODALIAS_FMT "*", eisa->sig);
	else
		strcat(alias, "*");
	return 1;
}
ADD_TO_DEVTABLE("eisa", struct eisa_device_id, do_eisa_entry);

/* Looks like: parisc:tNhvNrevNsvN */
static int do_parisc_entry(const char *filename, struct parisc_device_id *id,
		char *alias)
{
	id->hw_type = TO_NATIVE(id->hw_type);
	id->hversion = TO_NATIVE(id->hversion);
	id->hversion_rev = TO_NATIVE(id->hversion_rev);
	id->sversion = TO_NATIVE(id->sversion);

	strcpy(alias, "parisc:");
	ADD(alias, "t", id->hw_type != PA_HWTYPE_ANY_ID, id->hw_type);
	ADD(alias, "hv", id->hversion != PA_HVERSION_ANY_ID, id->hversion);
	ADD(alias, "rev", id->hversion_rev != PA_HVERSION_REV_ANY_ID, id->hversion_rev);
	ADD(alias, "sv", id->sversion != PA_SVERSION_ANY_ID, id->sversion);

	add_wildcard(alias);
	return 1;
}
ADD_TO_DEVTABLE("parisc", struct parisc_device_id, do_parisc_entry);

/* Looks like: sdio:cNvNdN. */
static int do_sdio_entry(const char *filename,
			struct sdio_device_id *id, char *alias)
{
	id->class = TO_NATIVE(id->class);
	id->vendor = TO_NATIVE(id->vendor);
	id->device = TO_NATIVE(id->device);

	strcpy(alias, "sdio:");
	ADD(alias, "c", id->class != (__u8)SDIO_ANY_ID, id->class);
	ADD(alias, "v", id->vendor != (__u16)SDIO_ANY_ID, id->vendor);
	ADD(alias, "d", id->device != (__u16)SDIO_ANY_ID, id->device);
	add_wildcard(alias);
	return 1;
}
ADD_TO_DEVTABLE("sdio", struct sdio_device_id, do_sdio_entry);

/* Looks like: ssb:vNidNrevN. */
static int do_ssb_entry(const char *filename,
			struct ssb_device_id *id, char *alias)
{
	id->vendor = TO_NATIVE(id->vendor);
	id->coreid = TO_NATIVE(id->coreid);
	id->revision = TO_NATIVE(id->revision);

	strcpy(alias, "ssb:");
	ADD(alias, "v", id->vendor != SSB_ANY_VENDOR, id->vendor);
	ADD(alias, "id", id->coreid != SSB_ANY_ID, id->coreid);
	ADD(alias, "rev", id->revision != SSB_ANY_REV, id->revision);
	add_wildcard(alias);
	return 1;
}
ADD_TO_DEVTABLE("ssb", struct ssb_device_id, do_ssb_entry);

/* Looks like: bcma:mNidNrevNclN. */
static int do_bcma_entry(const char *filename,
			 struct bcma_device_id *id, char *alias)
{
	id->manuf = TO_NATIVE(id->manuf);
	id->id = TO_NATIVE(id->id);
	id->rev = TO_NATIVE(id->rev);
	id->class = TO_NATIVE(id->class);

	strcpy(alias, "bcma:");
	ADD(alias, "m", id->manuf != BCMA_ANY_MANUF, id->manuf);
	ADD(alias, "id", id->id != BCMA_ANY_ID, id->id);
	ADD(alias, "rev", id->rev != BCMA_ANY_REV, id->rev);
	ADD(alias, "cl", id->class != BCMA_ANY_CLASS, id->class);
	add_wildcard(alias);
	return 1;
}
ADD_TO_DEVTABLE("bcma", struct bcma_device_id, do_bcma_entry);

/* Looks like: virtio:dNvN */
static int do_virtio_entry(const char *filename, struct virtio_device_id *id,
			   char *alias)
{
	id->device = TO_NATIVE(id->device);
	id->vendor = TO_NATIVE(id->vendor);

	strcpy(alias, "virtio:");
	ADD(alias, "d", id->device != VIRTIO_DEV_ANY_ID, id->device);
	ADD(alias, "v", id->vendor != VIRTIO_DEV_ANY_ID, id->vendor);

	add_wildcard(alias);
	return 1;
}
ADD_TO_DEVTABLE("virtio", struct virtio_device_id, do_virtio_entry);

/*
 * Looks like: vmbus:guid
 * Each byte of the guid will be represented by two hex characters
 * in the name.
 */

static int do_vmbus_entry(const char *filename, struct hv_vmbus_device_id *id,
			  char *alias)
{
	int i;
	char guid_name[((sizeof(id->guid) + 1)) * 2];

	for (i = 0; i < (sizeof(id->guid) * 2); i += 2)
		sprintf(&guid_name[i], "%02x", id->guid[i/2]);

	strcpy(alias, "vmbus:");
	strcat(alias, guid_name);

	return 1;
}
ADD_TO_DEVTABLE("vmbus", struct hv_vmbus_device_id, do_vmbus_entry);

/* Looks like: i2c:S */
static int do_i2c_entry(const char *filename, struct i2c_device_id *id,
			char *alias)
{
	sprintf(alias, I2C_MODULE_PREFIX "%s", id->name);

	return 1;
}
ADD_TO_DEVTABLE("i2c", struct i2c_device_id, do_i2c_entry);

/* Looks like: spi:S */
static int do_spi_entry(const char *filename, struct spi_device_id *id,
			char *alias)
{
	sprintf(alias, SPI_MODULE_PREFIX "%s", id->name);

	return 1;
}
ADD_TO_DEVTABLE("spi", struct spi_device_id, do_spi_entry);
<<<<<<< HEAD

/* Looks like: mcp:S */
static int do_mcp_entry(const char *filename, struct mcp_device_id *id,
			char *alias)
{
	sprintf(alias, MCP_MODULE_PREFIX "%s", id->name);

	return 1;
}
ADD_TO_DEVTABLE("mcp", struct mcp_device_id, do_mcp_entry); 
=======
>>>>>>> c16fa4f2

static const struct dmifield {
	const char *prefix;
	int field;
} dmi_fields[] = {
	{ "bvn", DMI_BIOS_VENDOR },
	{ "bvr", DMI_BIOS_VERSION },
	{ "bd",  DMI_BIOS_DATE },
	{ "svn", DMI_SYS_VENDOR },
	{ "pn",  DMI_PRODUCT_NAME },
	{ "pvr", DMI_PRODUCT_VERSION },
	{ "rvn", DMI_BOARD_VENDOR },
	{ "rn",  DMI_BOARD_NAME },
	{ "rvr", DMI_BOARD_VERSION },
	{ "cvn", DMI_CHASSIS_VENDOR },
	{ "ct",  DMI_CHASSIS_TYPE },
	{ "cvr", DMI_CHASSIS_VERSION },
	{ NULL,  DMI_NONE }
};

static void dmi_ascii_filter(char *d, const char *s)
{
	/* Filter out characters we don't want to see in the modalias string */
	for (; *s; s++)
		if (*s > ' ' && *s < 127 && *s != ':')
			*(d++) = *s;

	*d = 0;
}


static int do_dmi_entry(const char *filename, struct dmi_system_id *id,
			char *alias)
{
	int i, j;

	sprintf(alias, "dmi*");

	for (i = 0; i < ARRAY_SIZE(dmi_fields); i++) {
		for (j = 0; j < 4; j++) {
			if (id->matches[j].slot &&
			    id->matches[j].slot == dmi_fields[i].field) {
				sprintf(alias + strlen(alias), ":%s*",
					dmi_fields[i].prefix);
				dmi_ascii_filter(alias + strlen(alias),
						 id->matches[j].substr);
				strcat(alias, "*");
			}
		}
	}

	strcat(alias, ":");
	return 1;
}
ADD_TO_DEVTABLE("dmi", struct dmi_system_id, do_dmi_entry);

static int do_platform_entry(const char *filename,
			     struct platform_device_id *id, char *alias)
{
	sprintf(alias, PLATFORM_MODULE_PREFIX "%s", id->name);
	return 1;
}
ADD_TO_DEVTABLE("platform", struct platform_device_id, do_platform_entry);

static int do_mdio_entry(const char *filename,
			 struct mdio_device_id *id, char *alias)
{
	int i;

	alias += sprintf(alias, MDIO_MODULE_PREFIX);

	for (i = 0; i < 32; i++) {
		if (!((id->phy_id_mask >> (31-i)) & 1))
			*(alias++) = '?';
		else if ((id->phy_id >> (31-i)) & 1)
			*(alias++) = '1';
		else
			*(alias++) = '0';
	}

	/* Terminate the string */
	*alias = 0;

	return 1;
}
ADD_TO_DEVTABLE("mdio", struct mdio_device_id, do_mdio_entry);

/* Looks like: zorro:iN. */
static int do_zorro_entry(const char *filename, struct zorro_device_id *id,
			  char *alias)
{
	id->id = TO_NATIVE(id->id);
	strcpy(alias, "zorro:");
	ADD(alias, "i", id->id != ZORRO_WILDCARD, id->id);
	return 1;
}
ADD_TO_DEVTABLE("zorro", struct zorro_device_id, do_zorro_entry);

/* looks like: "pnp:dD" */
static int do_isapnp_entry(const char *filename,
			   struct isapnp_device_id *id, char *alias)
{
	sprintf(alias, "pnp:d%c%c%c%x%x%x%x*",
		'A' + ((id->vendor >> 2) & 0x3f) - 1,
		'A' + (((id->vendor & 3) << 3) | ((id->vendor >> 13) & 7)) - 1,
		'A' + ((id->vendor >> 8) & 0x1f) - 1,
		(id->function >> 4) & 0x0f, id->function & 0x0f,
		(id->function >> 12) & 0x0f, (id->function >> 8) & 0x0f);
	return 1;
}
<<<<<<< HEAD
ADD_TO_DEVTABLE("isa", struct isapnp_device_id, do_isapnp_entry);
=======
ADD_TO_DEVTABLE("isapnp", struct isapnp_device_id, do_isapnp_entry);
>>>>>>> c16fa4f2

/*
 * Append a match expression for a single masked hex digit.
 * outp points to a pointer to the character at which to append.
 *	*outp is updated on return to point just after the appended text,
 *	to facilitate further appending.
 */
static void append_nibble_mask(char **outp,
			       unsigned int nibble, unsigned int mask)
{
	char *p = *outp;
	unsigned int i;

	switch (mask) {
	case 0:
		*p++ = '?';
		break;

	case 0xf:
		p += sprintf(p, "%X",  nibble);
		break;

	default:
		/*
		 * Dumbly emit a match pattern for all possible matching
		 * digits.  This could be improved in some cases using ranges,
		 * but it has the advantage of being trivially correct, and is
		 * often optimal.
		 */
		*p++ = '[';
		for (i = 0; i < 0x10; i++)
			if ((i & mask) == nibble)
				p += sprintf(p, "%X", i);
		*p++ = ']';
	}

	/* Ensure that the string remains NUL-terminated: */
	*p = '\0';

	/* Advance the caller's end-of-string pointer: */
	*outp = p;
}

/*
 * looks like: "amba:dN"
 *
 * N is exactly 8 digits, where each is an upper-case hex digit, or
 *	a ? or [] pattern matching exactly one digit.
 */
static int do_amba_entry(const char *filename,
			 struct amba_id *id, char *alias)
{
	unsigned int digit;
	char *p = alias;

	if ((id->id & id->mask) != id->id)
		fatal("%s: Masked-off bit(s) of AMBA device ID are non-zero: "
		      "id=0x%08X, mask=0x%08X.  Please fix this driver.\n",
		      filename, id->id, id->mask);

	p += sprintf(alias, "amba:d");
	for (digit = 0; digit < 8; digit++)
		append_nibble_mask(&p,
				   (id->id >> (4 * (7 - digit))) & 0xf,
				   (id->mask >> (4 * (7 - digit))) & 0xf);

	return 1;
}
ADD_TO_DEVTABLE("amba", struct amba_id, do_amba_entry);

/* Does namelen bytes of name exactly match the symbol? */
static bool sym_is(const char *name, unsigned namelen, const char *symbol)
{
	if (namelen != strlen(symbol))
		return false;

	return memcmp(name, symbol, namelen) == 0;
}

static void do_table(void *symval, unsigned long size,
		     unsigned long id_size,
		     const char *device_id,
		     void *function,
		     struct module *mod)
{
	unsigned int i;
	char alias[500];
	int (*do_entry)(const char *, void *entry, char *alias) = function;

	device_id_check(mod->name, device_id, size, id_size, symval);
	/* Leave last one: it's the terminator. */
	size -= id_size;

	for (i = 0; i < size; i += id_size) {
		if (do_entry(mod->name, symval+i, alias)) {
			buf_printf(&mod->dev_table_buf,
				   "MODULE_ALIAS(\"%s\");\n", alias);
		}
	}
}

/* Create MODULE_ALIAS() statements.
 * At this time, we cannot write the actual output C source yet,
 * so we write into the mod->dev_table_buf buffer. */
void handle_moddevtable(struct module *mod, struct elf_info *info,
			Elf_Sym *sym, const char *symname)
{
	void *symval;
	char *zeros = NULL;
	const char *name;
	unsigned int namelen;

	/* We're looking for a section relative symbol */
	if (!sym->st_shndx || get_secindex(info, sym) >= info->num_sections)
		return;

	/* All our symbols are of form <prefix>__mod_XXX_device_table. */
	name = strstr(symname, "__mod_");
	if (!name)
		return;
	name += strlen("__mod_");
	namelen = strlen(name);
	if (namelen < strlen("_device_table"))
		return;
	if (strcmp(name + namelen - strlen("_device_table"), "_device_table"))
		return;
	namelen -= strlen("_device_table");

	/* Handle all-NULL symbols allocated into .bss */
	if (info->sechdrs[get_secindex(info, sym)].sh_type & SHT_NOBITS) {
		zeros = calloc(1, sym->st_size);
		symval = zeros;
	} else {
		symval = (void *)info->hdr
			+ info->sechdrs[get_secindex(info, sym)].sh_offset
			+ sym->st_value;
	}

	/* First handle the "special" cases */
	if (sym_is(name, namelen, "usb"))
		do_usb_table(symval, sym->st_size, mod);
	else if (sym_is(name, namelen, "pnp"))
		do_pnp_device_entry(symval, sym->st_size, mod);
	else if (sym_is(name, namelen, "pnp_card"))
		do_pnp_card_entries(symval, sym->st_size, mod);
	else {
		struct devtable **p;
<<<<<<< HEAD
=======
		INIT_SECTION(__devtable);
>>>>>>> c16fa4f2

		for (p = __start___devtable; p < __stop___devtable; p++) {
			if (sym_is(name, namelen, (*p)->device_id)) {
				do_table(symval, sym->st_size, (*p)->id_size,
					 (*p)->device_id, (*p)->function, mod);
				break;
			}
		}
	}
	free(zeros);
}

/* Now add out buffered information to the generated C source */
void add_moddevtable(struct buffer *buf, struct module *mod)
{
	buf_printf(buf, "\n");
	buf_write(buf, mod->dev_table_buf.p, mod->dev_table_buf.pos);
	free(mod->dev_table_buf.p);
}<|MERGE_RESOLUTION|>--- conflicted
+++ resolved
@@ -46,13 +46,6 @@
 	void *function;
 };
 
-<<<<<<< HEAD
-/* We construct a table of pointers in an ELF section (pointers generally
- * go unpadded by gcc).  ld creates boundary syms for us. */
-extern struct devtable *__start___devtable[], *__stop___devtable[];
-#define ___cat(a,b) a ## b
-#define __cat(a,b) ___cat(a,b)
-=======
 #define ___cat(a,b) a ## b
 #define __cat(a,b) ___cat(a,b)
 
@@ -84,7 +77,6 @@
  * go unpadded by gcc).  ld creates boundary syms for us. */
 extern struct devtable *__start___devtable[], *__stop___devtable[];
 #endif /* __MACH__ */
->>>>>>> c16fa4f2
 
 #if __GNUC__ == 3 && __GNUC_MINOR__ < 3
 # define __used			__attribute__((__unused__))
@@ -99,13 +91,8 @@
 						(type *)NULL,		\
 						(char *)NULL)),		\
 		sizeof(type), (function) };				\
-<<<<<<< HEAD
-	static struct devtable *__attribute__((section("__devtable"))) \
-		__used __cat(devtable_ptr,__LINE__) = &__cat(devtable,__LINE__)
-=======
 	static struct devtable *SECTION(__devtable) __used \
 		__cat(devtable_ptr,__LINE__) = &__cat(devtable,__LINE__)
->>>>>>> c16fa4f2
 
 #define ADD(str, sep, cond, field)                              \
 do {                                                            \
@@ -861,19 +848,6 @@
 	return 1;
 }
 ADD_TO_DEVTABLE("spi", struct spi_device_id, do_spi_entry);
-<<<<<<< HEAD
-
-/* Looks like: mcp:S */
-static int do_mcp_entry(const char *filename, struct mcp_device_id *id,
-			char *alias)
-{
-	sprintf(alias, MCP_MODULE_PREFIX "%s", id->name);
-
-	return 1;
-}
-ADD_TO_DEVTABLE("mcp", struct mcp_device_id, do_mcp_entry); 
-=======
->>>>>>> c16fa4f2
 
 static const struct dmifield {
 	const char *prefix;
@@ -984,11 +958,7 @@
 		(id->function >> 12) & 0x0f, (id->function >> 8) & 0x0f);
 	return 1;
 }
-<<<<<<< HEAD
-ADD_TO_DEVTABLE("isa", struct isapnp_device_id, do_isapnp_entry);
-=======
 ADD_TO_DEVTABLE("isapnp", struct isapnp_device_id, do_isapnp_entry);
->>>>>>> c16fa4f2
 
 /*
  * Append a match expression for a single masked hex digit.
@@ -1136,10 +1106,7 @@
 		do_pnp_card_entries(symval, sym->st_size, mod);
 	else {
 		struct devtable **p;
-<<<<<<< HEAD
-=======
 		INIT_SECTION(__devtable);
->>>>>>> c16fa4f2
 
 		for (p = __start___devtable; p < __stop___devtable; p++) {
 			if (sym_is(name, namelen, (*p)->device_id)) {
